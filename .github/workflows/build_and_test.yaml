--- conflicted
+++ resolved
@@ -75,13 +75,8 @@
       - name: Setup run scripts  # FIXME update `build-kit` to not use the `scripts/`-dir implicitly
         run: |
           mkdir scripts
-<<<<<<< HEAD
           rsync -a .ci/build-kit/ scripts
-      - name: Pull docker container
-=======
-          rsync -a source/.ci/build-kit/ scripts
       - name: Pull build-kit image
->>>>>>> f4d0c494
         run: |
           docker pull --quiet ghcr.io/everest/build-kit-alpine:latest
           docker image tag ghcr.io/everest/build-kit-alpine:latest build-kit
@@ -90,24 +85,16 @@
           CMAKE_FLAGS_EXTRA: ${{ inputs.cmake_flags_extra || '-DEVC_ENABLE_CCACHE=1 -DISO15118_2_GENERATE_AND_INSTALL_CERTIFICATES=OFF' }}
         run: |
           docker run \
-<<<<<<< HEAD
             --volume "$(pwd):/ext" \
             --workdir /ext \
             --name compile-container \
             build-kit run-script compile
       - name: Unit tests
         if: ${{ inputs.unit_tests || false }}
-=======
-          --volume "$(pwd):/ext" \
-          --name compile-container \
-          build-kit run-script compile
-      - name: Create integration-image
->>>>>>> f4d0c494
         run: |
           docker commit compile-container unit-tests-image
           trap "cp build/Testing/Temporary/LastTest.log /tmp/ctest-report" EXIT
           docker run \
-<<<<<<< HEAD
             --volume "$(pwd):/ext" \
             --workdir /ext \
             --name test-container \
@@ -137,14 +124,4 @@
         uses: actions/upload-artifact@v3
         with:
           name: ctest-report
-          path: /tmp/ctest-report
-=======
-          --volume "$(pwd):/ext" \
-          --name test-container \
-          build-image run-script test_and_install
-          docker commit test-container integration-image
-      - name: Run integration tests
-        run: |
-          pushd source/.ci/e2e
-          docker-compose run e2e-test-server run-script tests
->>>>>>> f4d0c494
+          path: /tmp/ctest-report