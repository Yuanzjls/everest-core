--- conflicted
+++ resolved
@@ -280,13 +280,8 @@
 
     // limit decimal places
     root["temperature"] << ryml::fmt::real(
-<<<<<<< HEAD
-        this->round_to_nearest_step(telemetry.evse_temperature_C, this->config.telemetry_temperature_round_to),
-        this->config.telemetry_temperature_decimal_places);
-=======
         this->round_to_nearest_step(telemetry.evse_temperature_C, this->config.telemetry_evse_temperature_C_round_to),
         this->config.telemetry_evse_temperature_C_decimal_places);
->>>>>>> 90b74fd3
     root["fan_rpm"] << ryml::fmt::real(
         this->round_to_nearest_step(telemetry.fan_rpm, this->config.telemetry_fan_rpm_round_to),
         this->config.telemetry_fan_rpm_decimal_places);
@@ -297,18 +292,12 @@
         this->round_to_nearest_step(telemetry.supply_voltage_minus_12V,
                                     this->config.telemetry_supply_voltage_minus_12V_round_to),
         this->config.telemetry_supply_voltage_minus_12V_decimal_places);
-<<<<<<< HEAD
-    // root["rcd_current"] << ryml::fmt::real(
-    //     this->round_to_nearest_step(telemetry.rcd_current, this->config.telemetry_rcd_current_round_to),
-    //     this->config.telemetry_rcd_current_decimal_places);
-=======
     if (telemetry.plug_temperature_C.has_value()) {
         root["plug_temperature_C"] << ryml::fmt::real(
             this->round_to_nearest_step(telemetry.plug_temperature_C.value(),
                                         this->config.telemetry_plug_temperature_C_round_to),
             this->config.telemetry_plug_temperature_C_decimal_places);
     }
->>>>>>> 90b74fd3
     std::stringstream telemetry_stream;
     telemetry_stream << ryml::as_json(tree);
     return telemetry_stream.str();
