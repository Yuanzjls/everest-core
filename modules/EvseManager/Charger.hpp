// SPDX-License-Identifier: Apache-2.0
// Copyright 2020 - 2021 Pionix GmbH and Contributors to EVerest
/*
 * Charger.h
 *
 *  Created on: 08.03.2021
 *  Author: cornelius
 *
 *  IEC 61851-1 compliant AC/DC high level charging logic
 *
 * This class provides:
 *  1) Hi level state machine that is controlled by a) events from evse_board_support interface
 *     and b) by external commands from higher levels
 *
 * The state machine runs in its own (big) thread. After plugin,
 * The charger waits in state WaitingForAuthentication forever. Send
 * Authenticate()
 * from hi level to start charging. After car is unplugged, it waits in
 * ChargingFinished forever (or in an error state if an error happens during
 * charging).
 */

#ifndef SRC_EVDRIVERS_CHARGER_H_
#define SRC_EVDRIVERS_CHARGER_H_

#include "SessionLog.hpp"
#include "ld-ev.hpp"
#include "utils/thread.hpp"
#include <chrono>
#include <date/date.h>
#include <date/tz.h>
#include <generated/interfaces/ISO15118_charger/Interface.hpp>
<<<<<<< HEAD
#include <generated/interfaces/evse_board_support/Interface.hpp>
#include <generated/interfaces/powermeter/Interface.hpp>
=======
>>>>>>> 90b74fd3
#include <generated/types/authorization.hpp>
#include <generated/types/evse_manager.hpp>
#include <memory>
#include <mutex>
#include <optional>
#include <queue>
#include <sigslot/signal.hpp>
#include <string>
#include <vector>

#include "IECStateMachine.hpp"

#include "ErrorHandling.hpp"
#include "IECStateMachine.hpp"

namespace module {

const std::string IEC62196Type2Cable = "IEC62196Type2Cable";
const std::string IEC62196Type2Socket = "IEC62196Type2Socket";

class Charger {
public:
<<<<<<< HEAD
    Charger(const std::unique_ptr<IECStateMachine>& bsp,
            const std::vector<std::unique_ptr<powermeterIntf>>& r_powermeter_billing, const std::string& connector_type,
            const std::string& evse_id);
=======
    Charger(const std::unique_ptr<IECStateMachine>& bsp, const std::unique_ptr<ErrorHandling>& error_handling,
            const types::evse_board_support::Connector_type& connector_type);
>>>>>>> 90b74fd3
    ~Charger();

    // Public interface to configure Charger
    //
    // Call anytime also during charging, but call setters in this block at
    // least initially once.
    //

    // external input to charger: update max_current and new validUntil
    bool setMaxCurrent(float ampere, std::chrono::time_point<date::utc_clock> validUntil);

    float getMaxCurrent();
    sigslot::signal<float> signalMaxCurrent;

    enum class ChargeMode {
        AC,
        DC
    };

    void setup(bool three_phases, bool has_ventilation, const std::string& country_code, const ChargeMode charge_mode,
               bool ac_hlc_enabled, bool ac_hlc_use_5percent, bool ac_enforce_hlc, bool ac_with_soc_timeout,
               float soft_over_current_tolerance_percent, float soft_over_current_measurement_noise_A);

    bool enable(int connector_id);
    bool disable(int connector_id);
    void set_faulted();
    void set_hlc_error(types::evse_manager::ErrorEnum e);
    void set_rcd_error();
    // switch to next charging session after Finished
    bool restart();

    // Public interface during charging
    //
    // Call anytime, but mostly used during charging session
    //

    // call when in state WaitingForAuthentication
    void Authorize(bool a, const types::authorization::ProvidedIdToken& token);
    bool DeAuthorize();
    types::authorization::ProvidedIdToken getIdToken();

    bool Authorized_PnC();
    bool Authorized_EIM();

    // this indicates the charger is done with all of its t_step_XX routines and HLC can now also start charging
    bool Authorized_EIM_ready_for_HLC();
    bool Authorized_PnC_ready_for_HLC();

    // trigger replug sequence while charging to switch number of phases
    bool switchThreePhasesWhileCharging(bool n);

    bool pauseCharging();
    bool pauseChargingWaitForPower();
    bool resumeCharging();
    bool resumeChargingPowerAvailable();
    bool getPausedByEVSE();

    bool cancelTransaction(const types::evse_manager::StopTransactionRequest&
                               request); // cancel transaction ahead of time when car is still plugged
    std::string getStopTransactionIdTag();
    types::evse_manager::StopTransactionReason getTransactionFinishedReason(); // get reason for last finished event
    types::evse_manager::StartSessionReason getSessionStartedReason(); // get reason for last session start event

    // execute a virtual replug sequence. Does NOT generate a Car plugged in event etc,
    // since the session is not restarted. It can be used to e.g. restart the ISO session
    // and switch between AC and DC mode within a session.
    bool evseReplug();

    void setCurrentDrawnByVehicle(float l1, float l2, float l3);

    bool forceUnlock();

    // Signal for EvseEvents
    sigslot::signal<types::evse_manager::SessionEventEnum> signalEvent;

    sigslot::signal<> signalACWithSoCTimeout;

    sigslot::signal<> signal_DC_supply_off;
    sigslot::signal<> signal_SLAC_reset;
    sigslot::signal<> signal_SLAC_start;

    sigslot::signal<> signal_hlc_stop_charging;

<<<<<<< HEAD
    // Request more details about the error that happend
    types::evse_manager::ErrorEnum getErrorState();

=======
>>>>>>> 90b74fd3
    void processEvent(CPEvent event);

    void run();

    void requestErrorSequence();

    void setMatchingStarted(bool m);
    bool getMatchingStarted();

    void notifyCurrentDemandStarted();

    enum class EvseState {
        Disabled,
        Idle,
        WaitingForAuthentication,
        PrepareCharging,
        WaitingForEnergy,
        Charging,
        ChargingPausedEV,
        ChargingPausedEVSE,
        StoppingCharging,
        Finished,
        T_step_EF,
        T_step_X1,
        Replug
    };

    enum class HlcTerminatePause {
        Unknown,
        Terminate,
        Pause
    };

    std::string evseStateToString(EvseState s);

    EvseState getCurrentState();
    sigslot::signal<EvseState> signalState;

    void inform_new_evse_max_hlc_limits(const types::iso15118_charger::DC_EVSEMaximumLimits& l);
    types::iso15118_charger::DC_EVSEMaximumLimits get_evse_max_hlc_limits();

    void dlink_pause();
    void dlink_error();
    void dlink_terminate();

    void set_hlc_charging_active();
    void set_hlc_allow_close_contactor(bool on);

<<<<<<< HEAD
    /// @brief Returns the OCMF start data.
    ///
    /// The data is generated when starting the transaction. The call resets the
    /// internal variable and is thus not idempotent.
    std::optional<std::string> getOcmfStartData();

    /// @brief Returns the OCMF stop data.
    ///
    /// The data is generated when stopping the transaction. The call resets the
    /// internal variable and is thus not idempotent.
    std::optional<std::string> getOcmfStopData();
=======
    bool errors_prevent_charging();
>>>>>>> 90b74fd3

private:
    std::optional<std::string> takeOcmfData(std::optional<std::string>& data);

    void bcb_toggle_reset();
    void bcb_toggle_detect_start_pulse();
    void bcb_toggle_detect_stop_pulse();
    bool bcb_toggle_detected();

    // main Charger thread
    Everest::Thread mainThreadHandle;

    const std::unique_ptr<IECStateMachine>& bsp;
<<<<<<< HEAD
    const std::vector<std::unique_ptr<powermeterIntf>>& r_powermeter_billing;
    const std::string& connector_type;
    const std::string evse_id;
=======
    const std::unique_ptr<ErrorHandling>& error_handling;
    const types::evse_board_support::Connector_type& connector_type;
>>>>>>> 90b74fd3

    void mainThread();

    float maxCurrent;
    std::chrono::time_point<date::utc_clock> maxCurrentValidUntil;
    float maxCurrentCable{0.};

    bool powerAvailable();

    bool AuthorizedEIM();
    bool AuthorizedPnC();

    void startSession(bool authfirst);
    void stopSession();
    bool sessionActive();

    bool startTransaction();
    void stopTransaction();
    bool transactionActive();
    bool transaction_active;
    bool session_active;
    std::string stop_transaction_id_tag;
    types::evse_manager::StopTransactionReason last_stop_transaction_reason;
    types::evse_manager::StartSessionReason last_start_session_reason;

    // This mutex locks all config type members
    std::recursive_mutex configMutex;

    // This mutex locks all state type members
    std::recursive_mutex stateMutex;

    EvseState currentState;
    EvseState last_state;
    EvseState last_state_detect_state_change;

    types::evse_manager::ErrorEnum errorState{types::evse_manager::ErrorEnum::Internal};
    std::chrono::system_clock::time_point currentStateStarted;

    bool connectorEnabled;

    bool error_prevent_charging_flag{false};
    bool last_error_prevent_charging_flag{false};
    void graceful_stop_charging();

    float ampereToDutyCycle(float ampere);

    void checkSoftOverCurrent();
    float currentDrawnByVehicle[3];
    bool overCurrent;
    std::chrono::time_point<date::utc_clock> lastOverCurrentEvent;
    const int softOverCurrentTimeout = 7000;

    // 4 seconds according to table 3 of ISO15118-3
    const int t_step_EF = 4000;
    EvseState t_step_EF_returnState;
    float t_step_EF_returnPWM;

    // 3 seconds according to IEC61851-1
    const int t_step_X1 = 3000;
    EvseState t_step_X1_returnState;
    float t_step_X1_returnPWM;

    const float PWM_5_PERCENT = 0.05;

    const int t_replug_ms = 4000;

    bool matching_started;

    void processCPEventsIndependent(CPEvent cp_event);
    void processCPEventsState(CPEvent cp_event);
    void runStateMachine();

    bool authorized;
    // set to true if auth is from PnC, otherwise to false (EIM)
    bool authorized_pnc;

    types::authorization::ProvidedIdToken id_token;

    // AC or DC
    ChargeMode charge_mode{0};
    // Config option
    bool ac_hlc_enabled;
    // HLC enabled in current AC session. This can change during the session if e.g. HLC fails.
    bool ac_hlc_enabled_current_session;
    // Config option
    bool ac_hlc_use_5percent;
    // HLC uses 5 percent signalling. Used both for AC and DC modes.
    bool hlc_use_5percent_current_session;
    // non standard compliant option to enforce HLC in AC mode
    bool ac_enforce_hlc;
    // non standard compliant option: time out after a while and switch back to DC to get SoC update
    bool ac_with_soc_timeout;
    int ac_with_soc_timer;

    std::chrono::time_point<date::utc_clock> lastPwmUpdate;
    std::optional<std::string> ocmfStopData;
    std::optional<std::string> ocmfStartData;

    float update_pwm_last_dc;
    void update_pwm_now(float dc);
    void update_pwm_now_if_changed(float dc);
    void update_pwm_max_every_5seconds(float dc);
    void pwm_off();
    void pwm_F();
    bool pwm_running{false};

    types::iso15118_charger::DC_EVSEMaximumLimits currentEvseMaxLimits;

    static constexpr auto SLEEP_BEFORE_ENABLING_PWM_HLC_MODE = std::chrono::seconds(1);
    static constexpr auto MAINLOOP_UPDATE_RATE = std::chrono::milliseconds(100);

    float soft_over_current_tolerance_percent{10.};
    float soft_over_current_measurement_noise_A{0.5};

    HlcTerminatePause hlc_charging_terminate_pause;
    bool hlc_charging_active{false};
    bool hlc_allow_close_contactor{false};
    bool iec_allow_close_contactor{false};

    // valid Length of BCB toggles
    static constexpr auto TP_EV_VALD_STATE_DURATION_MIN =
        std::chrono::milliseconds(200 - 50); // We give 50 msecs tolerance to the norm values (table 3 ISO15118-3)
    static constexpr auto TP_EV_VALD_STATE_DURATION_MAX =
        std::chrono::milliseconds(400 + 50); // We give 50 msecs tolerance to the norm values (table 3 ISO15118-3)

    // Maximum duration of a BCB toggle sequence of 1-3 BCB toggles
    static constexpr auto TT_EVSE_VALD_TOGGLE =
        std::chrono::milliseconds(3500 + 200); // We give 200 msecs tolerance to the norm values (table 3 ISO15118-3)

    std::chrono::time_point<std::chrono::steady_clock> hlc_ev_pause_start_of_bcb;
    std::chrono::time_point<std::chrono::steady_clock> hlc_ev_pause_start_of_bcb_sequence;
    int hlc_ev_pause_bcb_count{0};
    bool hlc_bcb_sequence_started{false};

    bool contactors_closed{false};

    // As per IEC61851-1 A.5.3
    bool legacy_wakeup_done{false};
    constexpr static int legacy_wakeup_timeout{30000};

    void clear_errors_on_unplug();
};

#define CHARGER_ABSOLUTE_MAX_CURRENT double(80.0F)

} // namespace module

#endif // SRC_EVDRIVERS_CHARGER_H_<|MERGE_RESOLUTION|>--- conflicted
+++ resolved
@@ -30,11 +30,7 @@
 #include <date/date.h>
 #include <date/tz.h>
 #include <generated/interfaces/ISO15118_charger/Interface.hpp>
-<<<<<<< HEAD
-#include <generated/interfaces/evse_board_support/Interface.hpp>
 #include <generated/interfaces/powermeter/Interface.hpp>
-=======
->>>>>>> 90b74fd3
 #include <generated/types/authorization.hpp>
 #include <generated/types/evse_manager.hpp>
 #include <memory>
@@ -45,8 +41,6 @@
 #include <string>
 #include <vector>
 
-#include "IECStateMachine.hpp"
-
 #include "ErrorHandling.hpp"
 #include "IECStateMachine.hpp"
 
@@ -57,14 +51,11 @@
 
 class Charger {
 public:
-<<<<<<< HEAD
     Charger(const std::unique_ptr<IECStateMachine>& bsp,
-            const std::vector<std::unique_ptr<powermeterIntf>>& r_powermeter_billing, const std::string& connector_type,
+            const std::unique_ptr<ErrorHandling>& error_handling,
+            const std::vector<std::unique_ptr<powermeterIntf>>& r_powermeter_billing, 
+            const types::evse_board_support::Connector_type& connector_type,
             const std::string& evse_id);
-=======
-    Charger(const std::unique_ptr<IECStateMachine>& bsp, const std::unique_ptr<ErrorHandling>& error_handling,
-            const types::evse_board_support::Connector_type& connector_type);
->>>>>>> 90b74fd3
     ~Charger();
 
     // Public interface to configure Charger
@@ -148,12 +139,6 @@
 
     sigslot::signal<> signal_hlc_stop_charging;
 
-<<<<<<< HEAD
-    // Request more details about the error that happend
-    types::evse_manager::ErrorEnum getErrorState();
-
-=======
->>>>>>> 90b74fd3
     void processEvent(CPEvent event);
 
     void run();
@@ -202,7 +187,8 @@
     void set_hlc_charging_active();
     void set_hlc_allow_close_contactor(bool on);
 
-<<<<<<< HEAD
+    bool errors_prevent_charging();
+
     /// @brief Returns the OCMF start data.
     ///
     /// The data is generated when starting the transaction. The call resets the
@@ -214,9 +200,6 @@
     /// The data is generated when stopping the transaction. The call resets the
     /// internal variable and is thus not idempotent.
     std::optional<std::string> getOcmfStopData();
-=======
-    bool errors_prevent_charging();
->>>>>>> 90b74fd3
 
 private:
     std::optional<std::string> takeOcmfData(std::optional<std::string>& data);
@@ -230,14 +213,10 @@
     Everest::Thread mainThreadHandle;
 
     const std::unique_ptr<IECStateMachine>& bsp;
-<<<<<<< HEAD
+    const std::unique_ptr<ErrorHandling>& error_handling;
     const std::vector<std::unique_ptr<powermeterIntf>>& r_powermeter_billing;
-    const std::string& connector_type;
+    const types::evse_board_support::Connector_type& connector_type;
     const std::string evse_id;
-=======
-    const std::unique_ptr<ErrorHandling>& error_handling;
-    const types::evse_board_support::Connector_type& connector_type;
->>>>>>> 90b74fd3
 
     void mainThread();
 
