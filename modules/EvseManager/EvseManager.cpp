// SPDX-License-Identifier: Apache-2.0
// Copyright Pionix GmbH and Contributors to EVerest
#include "EvseManager.hpp"

#include <fmt/color.h>
#include <fmt/core.h>

#include "IECStateMachine.hpp"
#include "SessionLog.hpp"
#include "Timeout.hpp"
using namespace std::literals::chrono_literals;

namespace module {

inline static void trim_colons_from_string(std::string& text) {
    text.erase(remove(text.begin(), text.end(), ':'), text.end());
}

inline static types::authorization::ProvidedIdToken create_autocharge_token(std::string token, int connector_id) {
    types::authorization::ProvidedIdToken autocharge_token;
    autocharge_token.authorization_type = types::authorization::AuthorizationType::Autocharge;
    autocharge_token.id_token_type = types::authorization::IdTokenType::MacAddress;
    trim_colons_from_string(token);
    autocharge_token.id_token = "VID:" + token;
    autocharge_token.connectors.emplace(connector_id, 1);
    return autocharge_token;
}

void EvseManager::init() {
    local_three_phases = config.three_phases;

    session_log.setPath(config.session_logging_path);
    session_log.setMqtt([this](json data) {
        std::string hlc_log_topic = "everest_api/" + this->info.id + "/var/hlc_log";
        mqtt.publish(hlc_log_topic, data.dump());
    });
    if (config.session_logging) {
        session_log.enable();
    }
    session_log.xmlOutput(config.session_logging_xml);

    invoke_init(*p_evse);
    invoke_init(*p_energy_grid);
    invoke_init(*p_token_provider);

    // check if a slac module is connected to the optional requirement
    slac_enabled = !r_slac.empty();

    // if hlc is disabled in config, disable slac even if requirement is connected
    if (!(config.ac_hlc_enabled || config.ac_with_soc || config.charge_mode == "DC")) {
        slac_enabled = false;
    }

    // Use SLAC MAC address for Autocharge if configured.
    if (config.autocharge_use_slac_instead_of_hlc && slac_enabled) {
        r_slac[0]->subscribe_ev_mac_address([this](const std::string& token) {
            p_token_provider->publish_provided_token(create_autocharge_token(token, config.connector_id));
        });
    }

    hlc_enabled = !r_hlc.empty();
    if (!slac_enabled)
        hlc_enabled = false;

    if (config.charge_mode == "DC" && (!hlc_enabled || !slac_enabled || r_powersupply_DC.empty())) {
        EVLOG_error << "DC mode requires slac, HLC and powersupply DCDC to be connected";
        exit(255);
    }

    if (config.charge_mode == "DC" && r_imd.empty()) {
        EVLOG_warning << "DC mode without isolation monitoring configured, please check your national regulations.";
    }
    if (r_ac_rcd.size() > 0) {
        r_ac_rcd[0]->subscribe_fault_ac([this] {
            session_log.evse(true, "RCD: AC Fault");
            // Inform charger
            charger->set_rcd_error();
            // Inform HLC
            if (hlc_enabled) {
                r_hlc[0]->call_send_error(types::iso15118_charger::EvseError::Error_RCD);
            }
        });
        r_ac_rcd[0]->subscribe_fault_dc([this] {
            session_log.evse(true, "RCD: DC Fault");
            // Inform charger
            charger->set_rcd_error();
            // Inform HLC
            if (hlc_enabled) {
                r_hlc[0]->call_send_error(types::iso15118_charger::EvseError::Error_RCD);
            }
        });
    }

    reserved = false;
    reservation_id = 0;

    hlc_waiting_for_auth_eim = false;
    hlc_waiting_for_auth_pnc = false;

    latest_target_voltage = 0;
    latest_target_current = 0;
}

void EvseManager::ready() {
<<<<<<< HEAD

    bsp = std::unique_ptr<IECStateMachine>(new IECStateMachine(r_bsp));
    charger = std::unique_ptr<Charger>(new Charger(bsp, r_powermeter_billing(), config.connector_type, config.evse_id));
=======
    bsp = std::unique_ptr<IECStateMachine>(new IECStateMachine(r_bsp));
    error_handling =
        std::unique_ptr<ErrorHandling>(new ErrorHandling(r_bsp, r_hlc, r_connector_lock, r_ac_rcd, p_evse));

    hw_capabilities = r_bsp->call_get_hw_capabilities();

    charger = std::unique_ptr<Charger>(new Charger(bsp, error_handling, hw_capabilities.connector_type));

    if (r_connector_lock.size() > 0) {
        bsp->signal_lock.connect([this]() { r_connector_lock[0]->call_lock(); });
        bsp->signal_unlock.connect([this]() { r_connector_lock[0]->call_unlock(); });
    }
>>>>>>> 90b74fd3

    if (get_hlc_enabled()) {

        // Set up EVSE ID
        types::iso15118_charger::EVSEID evseid = {config.evse_id, config.evse_id_din};

        // Set up auth options for HLC
        std::vector<types::iso15118_charger::PaymentOption> payment_options;

        if (config.payment_enable_eim) {
            payment_options.push_back(types::iso15118_charger::PaymentOption::ExternalPayment);
        }
        if (config.payment_enable_contract) {
            payment_options.push_back(types::iso15118_charger::PaymentOption::Contract);
        }
        r_hlc[0]->call_session_setup(payment_options, config.payment_enable_contract);

        r_hlc[0]->subscribe_dlink_error([this] {
            session_log.evse(true, "D-LINK_ERROR.req");
            // Inform charger
            charger->dlink_error();
            // Inform SLAC layer, it will leave the logical network
            r_slac[0]->call_dlink_error();
        });

        r_hlc[0]->subscribe_dlink_pause([this] {
            // tell charger (it will disable PWM)
            session_log.evse(true, "D-LINK_PAUSE.req");
            charger->dlink_pause();
            r_slac[0]->call_dlink_pause();
        });

        r_hlc[0]->subscribe_dlink_terminate([this] {
            session_log.evse(true, "D-LINK_TERMINATE.req");
            charger->dlink_terminate();
            r_slac[0]->call_dlink_terminate();
        });

        r_hlc[0]->subscribe_V2G_Setup_Finished([this] { charger->set_hlc_charging_active(); });

        r_hlc[0]->subscribe_AC_Close_Contactor([this] {
            session_log.car(true, "AC HLC Close contactor");
            charger->set_hlc_allow_close_contactor(true);
        });

        r_hlc[0]->subscribe_AC_Open_Contactor([this] {
            session_log.car(true, "AC HLC Open contactor");
            charger->set_hlc_allow_close_contactor(false);
        });

        // Trigger SLAC restart
        charger->signal_SLAC_start.connect([this] { r_slac[0]->call_enter_bcd(); });
        // Trigger SLAC reset
        charger->signal_SLAC_reset.connect([this] { r_slac[0]->call_reset(false); });

        // Ask HLC to stop charging session
        charger->signal_hlc_stop_charging.connect([this] { r_hlc[0]->call_stop_charging(true); });

        auto sae_mode = types::iso15118_charger::SAE_J2847_Bidi_Mode::None;

        types::iso15118_charger::SetupPhysicalValues setup_physical_values;

        // Set up energy transfer modes for HLC. For now we only support either DC or AC, not both at the same time.
        std::vector<types::iso15118_charger::EnergyTransferMode> transfer_modes;
        if (config.charge_mode == "AC") {
            setup_physical_values.ac_nominal_voltage = config.ac_nominal_voltage;

            transfer_modes.push_back(types::iso15118_charger::EnergyTransferMode::AC_single_phase_core);
            if (config.three_phases) {
                transfer_modes.push_back(types::iso15118_charger::EnergyTransferMode::AC_three_phase_core);
            }

        } else if (config.charge_mode == "DC") {
            // transfer_modes.push_back(types::iso15118_charger::EnergyTransferMode::DC_core);
            transfer_modes.push_back(types::iso15118_charger::EnergyTransferMode::DC_extended);

            powersupply_capabilities = r_powersupply_DC[0]->call_getCapabilities();

            updateLocalMaxWattLimit(powersupply_capabilities.max_export_power_W);

            setup_physical_values.dc_current_regulation_tolerance =
                powersupply_capabilities.current_regulation_tolerance_A;
            setup_physical_values.dc_peak_current_ripple = powersupply_capabilities.peak_current_ripple_A;

            types::iso15118_charger::DC_EVSEPresentVoltage_Current present_values;
            present_values.EVSEPresentVoltage = 0;
            present_values.EVSEPresentCurrent = 0;
            r_hlc[0]->call_update_dc_present_values(present_values);

            setup_physical_values.dc_energy_to_be_delivered = 10000;

            types::iso15118_charger::DC_EVSEMaximumLimits evseMaxLimits;
            evseMaxLimits.EVSEMaximumCurrentLimit = powersupply_capabilities.max_export_current_A;
            evseMaxLimits.EVSEMaximumPowerLimit = powersupply_capabilities.max_export_power_W;
            evseMaxLimits.EVSEMaximumVoltageLimit = powersupply_capabilities.max_export_voltage_V;
            setup_physical_values.dc_maximum_limits = evseMaxLimits;
            charger->inform_new_evse_max_hlc_limits(evseMaxLimits);

            types::iso15118_charger::DC_EVSEMinimumLimits evseMinLimits;
            evseMinLimits.EVSEMinimumCurrentLimit = powersupply_capabilities.min_export_current_A;
            evseMinLimits.EVSEMinimumVoltageLimit = powersupply_capabilities.min_export_voltage_V;
            setup_physical_values.dc_minimum_limits = evseMinLimits;

            // Cable check for DC charging
            r_hlc[0]->subscribe_Start_CableCheck([this] { cable_check(); });

            // Notification that current demand has started
            r_hlc[0]->subscribe_currentDemand_Started([this] {
                charger->notifyCurrentDemandStarted();
                current_demand_active = true;
            });

            r_hlc[0]->subscribe_currentDemand_Finished([this] {
                current_demand_active = false;
                sae_bidi_active = false;
            });

            // Isolation monitoring for DC charging handler
            if (!r_imd.empty()) {

                imd_stop();

                r_imd[0]->subscribe_IsolationMeasurement([this](types::isolation_monitor::IsolationMeasurement m) {
                    // new DC isolation monitoring measurement received
                    session_log.evse(false, fmt::format("Isolation measurement R_F {}.", m.resistance_F_Ohm));
                    isolation_measurement = m;
                });
            }

            // Get voltage/current from DC power supply
            if (!r_powersupply_DC.empty()) {
                r_powersupply_DC[0]->subscribe_voltage_current([this](types::power_supply_DC::VoltageCurrent m) {
                    powersupply_measurement = m;
                    types::iso15118_charger::DC_EVSEPresentVoltage_Current present_values;
                    present_values.EVSEPresentVoltage = (m.voltage_V > 0 ? m.voltage_V : 0.0);
                    if (config.sae_j2847_2_bpt_enabled) {
                        present_values.EVSEPresentCurrent = m.current_A;
                    } else {
                        present_values.EVSEPresentCurrent = (m.current_A > 0 ? m.current_A : 0.0);
                    }

                    if (config.hack_present_current_offset > 0) {
                        present_values.EVSEPresentCurrent =
                            present_values.EVSEPresentCurrent.value() + config.hack_present_current_offset;
                    }

                    if (config.hack_pause_imd_during_precharge && m.voltage_V * m.current_A > 1000) {
                        // Start IMD again as it was stopped after CableCheck
                        imd_start();
                        EVLOG_info << "Hack: Restarting Isolation Measurement at " << m.voltage_V << " " << m.current_A;
                    }

                    r_hlc[0]->call_update_dc_present_values(present_values);

                    {
                        // dont publish ev_info here, it will be published when other values change.
                        // otherwise we will create too much traffic on mqtt
                        std::scoped_lock lock(ev_info_mutex);
                        ev_info.present_voltage = present_values.EVSEPresentVoltage;
                        ev_info.present_current = present_values.EVSEPresentCurrent;
                        // p_evse->publish_ev_info(ev_info);
                    }
                });
            }

            // Car requests a target voltage and current limit
            r_hlc[0]->subscribe_DC_EVTargetVoltageCurrent([this](types::iso15118_charger::DC_EVTargetValues v) {
                bool target_changed = false;

                // Hack for Skoda Enyaq that should be fixed in a different way
                if (config.hack_skoda_enyaq && (v.DC_EVTargetVoltage < 300 || v.DC_EVTargetCurrent < 0))
                    return;

                if (v.DC_EVTargetVoltage != latest_target_voltage || v.DC_EVTargetCurrent != latest_target_current) {
                    latest_target_voltage = v.DC_EVTargetVoltage;
                    latest_target_current = v.DC_EVTargetCurrent;
                    target_changed = true;
                }

                if (target_changed) {
                    apply_new_target_voltage_current();
                    if (!contactor_open) {
                        powersupply_DC_on();
                    }

                    {
                        std::scoped_lock lock(ev_info_mutex);
                        ev_info.target_voltage = latest_target_voltage;
                        ev_info.target_current = latest_target_current;
                        p_evse->publish_ev_info(ev_info);
                    }
                }
            });

            // Car requests DC contactor open. We don't actually open but switch off DC supply.
            // opening will be done by Charger on C->B CP event.
            r_hlc[0]->subscribe_DC_Open_Contactor([this] {
                powersupply_DC_off();
                imd_stop();
            });

            // Back up switch off - charger signalled that it needs to switch off now.
            // During normal operation this should be done earlier before switching off relais by HLC protocol.
            charger->signal_DC_supply_off.connect([this] {
                powersupply_DC_off();
                imd_stop();
            });

            // Current demand has finished - switch off DC supply
            r_hlc[0]->subscribe_currentDemand_Finished([this] { powersupply_DC_off(); });

            r_hlc[0]->subscribe_DC_EVMaximumLimits([this](types::iso15118_charger::DC_EVMaximumLimits l) {
                std::scoped_lock lock(ev_info_mutex);
                ev_info.maximum_current_limit = l.DC_EVMaximumCurrentLimit;
                ev_info.maximum_power_limit = l.DC_EVMaximumPowerLimit;
                ev_info.maximum_voltage_limit = l.DC_EVMaximumVoltageLimit;
                p_evse->publish_ev_info(ev_info);
            });

            r_hlc[0]->subscribe_DepartureTime([this](const std::string& t) {
                std::scoped_lock lock(ev_info_mutex);
                ev_info.departure_time = t;
                p_evse->publish_ev_info(ev_info);
            });

            r_hlc[0]->subscribe_AC_EAmount([this](double e) {
                // FIXME send only on change / throttle messages
                std::scoped_lock lock(ev_info_mutex);
                ev_info.remaining_energy_needed = e;
                p_evse->publish_ev_info(ev_info);
            });

            r_hlc[0]->subscribe_AC_EVMaxVoltage([this](double v) {
                // FIXME send only on change / throttle messages
                std::scoped_lock lock(ev_info_mutex);
                ev_info.maximum_voltage_limit = v;
                p_evse->publish_ev_info(ev_info);
            });

            r_hlc[0]->subscribe_AC_EVMaxCurrent([this](double c) {
                // FIXME send only on change / throttle messages
                std::scoped_lock lock(ev_info_mutex);
                ev_info.maximum_current_limit = c;
                p_evse->publish_ev_info(ev_info);
            });

            r_hlc[0]->subscribe_AC_EVMinCurrent([this](double c) {
                // FIXME send only on change / throttle messages
                std::scoped_lock lock(ev_info_mutex);
                ev_info.minimum_current_limit = c;
                p_evse->publish_ev_info(ev_info);
            });

            r_hlc[0]->subscribe_DC_EVEnergyCapacity([this](double c) {
                // FIXME send only on change / throttle messages
                std::scoped_lock lock(ev_info_mutex);
                ev_info.battery_capacity = c;
                p_evse->publish_ev_info(ev_info);
            });

            r_hlc[0]->subscribe_DC_EVEnergyRequest([this](double c) {
                // FIXME send only on change / throttle messages
                std::scoped_lock lock(ev_info_mutex);
                ev_info.remaining_energy_needed = c;
                p_evse->publish_ev_info(ev_info);
            });

            r_hlc[0]->subscribe_DC_FullSOC([this](double c) {
                // FIXME send only on change / throttle messages
                std::scoped_lock lock(ev_info_mutex);
                ev_info.battery_full_soc = c;
                p_evse->publish_ev_info(ev_info);
            });

            r_hlc[0]->subscribe_DC_BulkSOC([this](double c) {
                // FIXME send only on change / throttle messages
                std::scoped_lock lock(ev_info_mutex);
                ev_info.battery_bulk_soc = c;
                p_evse->publish_ev_info(ev_info);
            });

            r_hlc[0]->subscribe_DC_EVRemainingTime([this](types::iso15118_charger::DC_EVRemainingTime t) {
                // FIXME send only on change / throttle messages
                std::scoped_lock lock(ev_info_mutex);
                ev_info.estimated_time_full = t.EV_RemainingTimeToFullSoC;
                ev_info.estimated_time_bulk = t.EV_RemainingTimeToBulkSoC;
                p_evse->publish_ev_info(ev_info);
            });

            r_hlc[0]->subscribe_DC_EVStatus([this](types::iso15118_charger::DC_EVStatusType s) {
                // FIXME send only on change / throttle messages
                std::scoped_lock lock(ev_info_mutex);
                ev_info.soc = s.DC_EVRESSSOC;
                p_evse->publish_ev_info(ev_info);
            });

            // SAE J2847/2 Bidi
            if (config.sae_j2847_2_bpt_enabled == true) {

                sae_mode = types::iso15118_charger::string_to_sae_j2847_bidi_mode(config.sae_j2847_2_bpt_mode);

                r_hlc[0]->subscribe_sae_bidi_mode_active([this] {
                    sae_bidi_active = true;

                    if (config.sae_j2847_2_bpt_mode == "V2H") {
                        setup_v2h_mode();
                        session_log.evse(true, "SAE J2847 V2H mode is active");
                    } else if (config.sae_j2847_2_bpt_mode == "V2G") {
                        session_log.evse(true, "SAE J2847 V2G mode is active");
                    } else {
                        EVLOG_error << "Unknown mode discovered. Please select V2G or V2H!";
                    }
                });
            }

            // unused vars of HLC for now:

            // AC_Close_Contactor
            // AC_Open_Contactor

            // SelectedPaymentOption
            // RequestedEnergyTransferMode

            // EV_ChargingSession
            // DC_BulkChargingComplete
            // DC_ChargingComplete

        } else {
            EVLOG_error << "Unsupported charging mode.";
            exit(255);
        }

        r_hlc[0]->call_receipt_is_required(config.ev_receipt_required);

        r_hlc[0]->call_setup(evseid, transfer_modes, sae_mode, config.session_logging, setup_physical_values);

        // reset error flags
        r_hlc[0]->call_reset_error();

        // implement Auth handlers
        r_hlc[0]->subscribe_Require_Auth_EIM([this]() {
            //  Do we have auth already (i.e. delayed HLC after charging already running)?
            if ((config.dbg_hlc_auth_after_tstep && charger->Authorized_EIM_ready_for_HLC()) ||
                (!config.dbg_hlc_auth_after_tstep && charger->Authorized_EIM())) {
                {
                    std::scoped_lock lock(hlc_mutex);
                    hlc_waiting_for_auth_eim = false;
                    hlc_waiting_for_auth_pnc = false;
                }
                r_hlc[0]->call_authorization_response(types::authorization::AuthorizationStatus::Accepted,
                                                      types::authorization::CertificateStatus::NoCertificateAvailable);
            } else {
                p_token_provider->publish_provided_token(autocharge_token);
                std::scoped_lock lock(hlc_mutex);
                hlc_waiting_for_auth_eim = true;
                hlc_waiting_for_auth_pnc = false;
            }
        });

        if (!config.autocharge_use_slac_instead_of_hlc) {
            r_hlc[0]->subscribe_EVCCIDD([this](const std::string& token) {
                autocharge_token = create_autocharge_token(token, config.connector_id);
                car_manufacturer = get_manufacturer_from_mac(token);
                p_evse->publish_car_manufacturer(car_manufacturer);

                {
                    std::scoped_lock lock(ev_info_mutex);
                    ev_info.evcc_id = token;
                    p_evse->publish_ev_info(ev_info);
                }
            });
        }

        r_hlc[0]->subscribe_Require_Auth_PnC([this](types::authorization::ProvidedIdToken _token) {
            // Do we have auth already (i.e. delayed HLC after charging already running)?

            std::vector<int> referenced_connectors = {this->config.connector_id};
            _token.connectors.emplace(referenced_connectors);
            p_token_provider->publish_provided_token(_token);
            if (charger->Authorized_PnC()) {
                {
                    std::scoped_lock lock(hlc_mutex);
                    hlc_waiting_for_auth_eim = false;
                    hlc_waiting_for_auth_pnc = false;
                }
            } else {
                std::scoped_lock lock(hlc_mutex);
                hlc_waiting_for_auth_eim = false;
                hlc_waiting_for_auth_pnc = true;
            }
        });

        // Install debug V2G Messages handler if session logging is enabled
        if (config.session_logging) {
            r_hlc[0]->subscribe_V2G_Messages([this](types::iso15118_charger::V2G_Messages v2g_messages) {
                json v2g = v2g_messages;
                log_v2g_message(v2g);
            });

            r_hlc[0]->subscribe_Selected_Protocol(
                [this](std::string selected_protocol) { this->selected_protocol = selected_protocol; });
        }
        // switch to DC mode for first session for AC with SoC
        if (config.ac_with_soc) {

            bsp->signal_event.connect([this](const CPEvent event) {
                if (event == CPEvent::CarUnplugged) {
                    // configure for DC again for next session. Will reset to AC when SoC is received
                    switch_DC_mode();
                }
            });

            charger->signalACWithSoCTimeout.connect([this]() { switch_DC_mode(); });

            r_hlc[0]->subscribe_DC_EVStatus([this](types::iso15118_charger::DC_EVStatusType status) {
                EVLOG_info << fmt::format("SoC received: {}.", status.DC_EVRESSSOC);
                switch_AC_mode();
            });
        }

        r_hlc[0]->subscribe_Certificate_Request([this](types::iso15118_charger::Request_Exi_Stream_Schema request) {
            p_evse->publish_iso15118_certificate_request(request);
        });
    }

    // Maybe override with user setting for this EVSE
    if (config.max_current_import_A < hw_capabilities.max_current_A_import) {
        hw_capabilities.max_current_A_import = config.max_current_import_A;
    }
    if (config.max_current_export_A < hw_capabilities.max_current_A_export) {
        hw_capabilities.max_current_A_export = config.max_current_export_A;
    }

    if (config.charge_mode == "AC") {
        // by default we import energy
        updateLocalMaxCurrentLimit(hw_capabilities.max_current_A_import);
    }

    // Maybe limit to single phase by user setting if possible with HW
    if (!config.three_phases && hw_capabilities.min_phase_count_import == 1) {
        hw_capabilities.max_phase_count_import = 1;
        local_three_phases = false;
    } else if (hw_capabilities.max_phase_count_import == 3) {
        local_three_phases = true; // other configonfigurations currently not supported by HW
    }

    p_evse->publish_hw_capabilities(hw_capabilities);

    if (config.charge_mode == "AC") {
        EVLOG_info << fmt::format("Max AC hardware capabilities: {}A/{}ph", hw_capabilities.max_current_A_import,
                                  hw_capabilities.max_phase_count_import);
    }

    bsp->signal_event.connect([this](const CPEvent event) {
        // Forward events from BSP to SLAC module before we process the events in the charger
        if (slac_enabled) {
            if (event == CPEvent::EFtoBCD) {
                // this means entering BCD from E|F
                r_slac[0]->call_enter_bcd();
            } else if (event == CPEvent::BCDtoEF) {
                r_slac[0]->call_leave_bcd();
            } else if (event == CPEvent::CarPluggedIn) {
                // CC: right now we dont support energy saving mode, so no need to reset slac here.
                // It is more important to start slac as early as possible to avoid unneccesary retries
                // e.g. by Tesla cars which send the first SLAC_PARM_REQ directly after plugin.
                // If we start slac too late, Tesla will do a B->C->DF->B sequence for each retry which
                // may confuse the PWM state machine in some implementations.
                // r_slac[0]->call_reset(true);
                // This is entering BCD from state A
                car_manufacturer = types::evse_manager::CarManufacturer::Unknown;
                r_slac[0]->call_enter_bcd();
            } else if (event == CPEvent::CarUnplugged) {
                r_slac[0]->call_leave_bcd();
                r_slac[0]->call_reset(false);
            }
        }

        charger->processEvent(event);

        // Forward some events to HLC
        if (get_hlc_enabled()) {
            // Reset HLC auth waiting flags on new session
            if (event == CPEvent::CarPluggedIn) {
                r_hlc[0]->call_reset_error();
                r_hlc[0]->call_ac_contactor_closed(false);
                r_hlc[0]->call_stop_charging(false);
                latest_target_voltage = 0;
                latest_target_current = 0;
                {
                    std::scoped_lock lock(hlc_mutex);
                    hlc_waiting_for_auth_eim = false;
                    hlc_waiting_for_auth_pnc = false;
                }
            }

<<<<<<< HEAD
            if (event == CPEvent::MREC_17_EVSEContactorFault) {
                session_log.evse(false, "Error Relais");
                r_hlc[0]->call_send_error(types::iso15118_charger::EvseError::Error_Contactor);
            }

            if (event == CPEvent::PermanentFault || event == CPEvent::MREC_26_CutCable ||
                event == CPEvent::MREC_25_BrokenLatch) {
                session_log.evse(false, "Error Permanent Fault");
                r_hlc[0]->call_send_error(types::iso15118_charger::EvseError::Error_Malfunction);
            }

            if (event == CPEvent::MREC_2_GroundFailure || event == CPEvent::MREC_4_OverCurrentFailure ||
                event == CPEvent::MREC_5_OverVoltage || event == CPEvent::MREC_6_UnderVoltage ||
                event == CPEvent::MREC_8_EmergencyStop || event == CPEvent::MREC_19_CableOverTempStop ||
                event == CPEvent::MREC_10_InvalidVehicleMode || event == CPEvent::MREC_14_PilotFault ||
                event == CPEvent::MREC_15_PowerLoss || event == CPEvent::MREC_17_EVSEContactorFault ||
                event == CPEvent::MREC_19_CableOverTempStop || event == CPEvent::MREC_20_PartialInsertion ||
                event == CPEvent::MREC_23_ProximityFault || event == CPEvent::MREC_24_ConnectorVoltageHigh) {
                session_log.evse(false, "Fatal error, emergency stop: " + cpevent_to_string(event));
                r_hlc[0]->call_send_error(types::iso15118_charger::EvseError::Error_EmergencyShutdown);
            }

=======
>>>>>>> 90b74fd3
            if (event == CPEvent::PowerOn) {
                contactor_open = false;
                r_hlc[0]->call_ac_contactor_closed(true);
            }

            if (event == CPEvent::PowerOff) {
                contactor_open = true;
                latest_target_voltage = 0;
                latest_target_current = 0;
                r_hlc[0]->call_ac_contactor_closed(false);
            }
        }

        if (config.ac_with_soc)
            charger->signalACWithSoCTimeout.connect([this]() {
                EVLOG_info << "AC with SoC timeout";
                switch_DC_mode();
            });
    });

    r_bsp->subscribe_ac_nr_of_phases_available([this](int n) { signalNrOfPhasesAvailable(n); });

    if (r_powermeter_billing().size() > 0) {
        r_powermeter_billing()[0]->subscribe_powermeter([this](types::powermeter::Powermeter p) {
            // Inform charger about current charging current. This is used for slow OC detection.
            if (p.current_A && p.current_A.value().L1 && p.current_A.value().L2 && p.current_A.value().L3) {
                charger->setCurrentDrawnByVehicle(p.current_A.value().L1.value(), p.current_A.value().L2.value(),
                                                  p.current_A.value().L3.value());
            }

            // Inform HLC about the power meter data
            if (get_hlc_enabled()) {
                r_hlc[0]->call_update_meter_info(p);
            }

            // Store local cache
            {
                std::scoped_lock lock(power_mutex);
                latest_powermeter_data_billing = p;
            }

            // External Nodered interface
            if (p.phase_seq_error) {
                mqtt.publish(fmt::format("everest_external/nodered/{}/powermeter/phaseSeqError", config.connector_id),
                             p.phase_seq_error.value());
            }

            mqtt.publish(fmt::format("everest_external/nodered/{}/powermeter/time_stamp", config.connector_id),
                         p.timestamp);

            if (p.power_W) {
                mqtt.publish(fmt::format("everest_external/nodered/{}/powermeter/totalKw", config.connector_id),
                             p.power_W.value().total / 1000., 1);
            }

            mqtt.publish(fmt::format("everest_external/nodered/{}/powermeter/totalKWattHr", config.connector_id),
                         p.energy_Wh_import.total / 1000.);
            json j;
            to_json(j, p);
            mqtt.publish(fmt::format("everest_external/nodered/{}/powermeter_json", config.connector_id), j.dump());
            // /External Nodered interface
        });
    }

    if (slac_enabled) {
<<<<<<< HEAD
        // Reset once on startup and disable modem
        r_slac[0]->call_reset(false);

=======
>>>>>>> 90b74fd3
        r_slac[0]->subscribe_state([this](const std::string& s) {
            session_log.evse(true, fmt::format("SLAC {}", s));
            // Notify charger whether matching was started (or is done) or not
            if (s == "UNMATCHED") {
                charger->setMatchingStarted(false);
            } else {
                charger->setMatchingStarted(true);
            }
        });

        r_slac[0]->subscribe_request_error_routine([this]() {
            EVLOG_info << "Received request error routine from SLAC in evsemanager\n";
            charger->requestErrorSequence();
        });

        r_slac[0]->subscribe_dlink_ready([this](const bool value) {
            session_log.evse(true, fmt::format("D-LINK_READY ({})", value));
            if (hlc_enabled) {
                r_hlc[0]->call_dlink_ready(value);
            }
        });
    }

    charger->signalMaxCurrent.connect([this](float ampere) {
        // The charger changed the max current setting. Forward to HLC
        if (get_hlc_enabled()) {
            r_hlc[0]->call_update_ac_max_current(ampere);
        }
    });

    charger->signalEvent.connect([this](types::evse_manager::SessionEventEnum s) {
        // Cancel reservations if charger is disabled or faulted
        if (s == types::evse_manager::SessionEventEnum::Disabled ||
            s == types::evse_manager::SessionEventEnum::PermanentFault) {
            cancel_reservation(true);
        }
        if (s == types::evse_manager::SessionEventEnum::SessionStarted ||
            s == types::evse_manager::SessionEventEnum::SessionFinished) {
            // Reset EV information on Session start and end
            ev_info = types::evse_manager::EVInfo();
            p_evse->publish_ev_info(ev_info);
        }

        std::vector<types::iso15118_charger::PaymentOption> payment_options;

        if (get_hlc_enabled() && s == types::evse_manager::SessionEventEnum::SessionStarted &&
            charger->getSessionStartedReason() == types::evse_manager::StartSessionReason::Authorized) {

            payment_options.push_back(types::iso15118_charger::PaymentOption::ExternalPayment);
            r_hlc[0]->call_session_setup(payment_options, false);

        } else if (get_hlc_enabled() && s == types::evse_manager::SessionEventEnum::SessionFinished) {
            if (config.payment_enable_eim) {
                payment_options.push_back(types::iso15118_charger::PaymentOption::ExternalPayment);
            }
            if (config.payment_enable_contract) {
                payment_options.push_back(types::iso15118_charger::PaymentOption::Contract);
            }
            r_hlc[0]->call_session_setup(payment_options, config.payment_enable_contract);
        }
    });

    invoke_ready(*p_evse);
    invoke_ready(*p_energy_grid);
    invoke_ready(*p_token_provider);
    if (config.ac_with_soc) {
        setup_fake_DC_mode();
    } else {
        charger->setup(local_three_phases, config.has_ventilation, config.country_code,
                       (config.charge_mode == "DC" ? Charger::ChargeMode::DC : Charger::ChargeMode::AC), hlc_enabled,
                       config.ac_hlc_use_5percent, config.ac_enforce_hlc, false,
                       config.soft_over_current_tolerance_percent, config.soft_over_current_measurement_noise_A);
    }

    telemetryThreadHandle = std::thread([this]() {
        while (!telemetryThreadHandle.shouldExit()) {
            sleep(10);
            auto p = get_latest_powermeter_data_billing();
            Everest::TelemetryMap telemetry_data{{"timestamp", p.timestamp},
                                                 {"type", "power_meter"},
                                                 {"meter_id", p.meter_id.value_or("N/A")},
                                                 {"energy_import_total_Wh", p.energy_Wh_import.total}};

            if (p.energy_Wh_import.L1) {
                telemetry_data["energy_import_L1_Wh"] = p.energy_Wh_import.L1.value();
            }
            if (p.energy_Wh_import.L2) {
                telemetry_data["energy_import_L2_Wh"] = p.energy_Wh_import.L2.value();
            }
            if (p.energy_Wh_import.L3) {
                telemetry_data["energy_import_L3_Wh"] = p.energy_Wh_import.L3.value();
            }

            if (p.energy_Wh_export) {
                telemetry_data["energy_export_total_Wh"] = p.energy_Wh_export.value().total;
            }
            if (p.energy_Wh_export && p.energy_Wh_export.value().L1) {
                telemetry_data["energy_export_L1_Wh"] = p.energy_Wh_export.value().L1.value();
            }
            if (p.energy_Wh_export && p.energy_Wh_export.value().L2) {
                telemetry_data["energy_export_L2_Wh"] = p.energy_Wh_export.value().L2.value();
            }
            if (p.energy_Wh_export && p.energy_Wh_export.value().L3) {
                telemetry_data["energy_export_L3_Wh"] = p.energy_Wh_export.value().L3.value();
            }

            if (p.power_W) {
                telemetry_data["power_total_W"] = p.power_W.value().total;
            }
            if (p.power_W && p.power_W.value().L1) {
                telemetry_data["power_L1_W"] = p.power_W.value().L1.value();
            }
            if (p.power_W && p.power_W.value().L2) {
                telemetry_data["power_L3_W"] = p.power_W.value().L2.value();
            }
            if (p.power_W && p.power_W.value().L3) {
                telemetry_data["power_L3_W"] = p.power_W.value().L3.value();
            }

            if (p.VAR) {
                telemetry_data["var_total"] = p.VAR.value().total;
            }
            if (p.VAR && p.VAR.value().L1) {
                telemetry_data["var_L1"] = p.VAR.value().L1.value();
            }
            if (p.VAR && p.VAR.value().L2) {
                telemetry_data["var_L1"] = p.VAR.value().L2.value();
            }
            if (p.VAR && p.VAR.value().L3) {
                telemetry_data["var_L1"] = p.VAR.value().L3.value();
            }

            if (p.voltage_V && p.voltage_V.value().L1) {
                telemetry_data["voltage_L1_V"] = p.voltage_V.value().L1.value();
            }
            if (p.voltage_V && p.voltage_V.value().L2) {
                telemetry_data["voltage_L2_V"] = p.voltage_V.value().L2.value();
            }
            if (p.voltage_V && p.voltage_V.value().L3) {
                telemetry_data["voltage_L3_V"] = p.voltage_V.value().L3.value();
            }
            if (p.voltage_V && p.voltage_V.value().DC) {
                telemetry_data["voltage_DC_V"] = p.voltage_V.value().DC.value();
            }

            if (p.current_A && p.current_A.value().L1) {
                telemetry_data["current_L1_A"] = p.current_A.value().L1.value();
            }
            if (p.current_A && p.current_A.value().L2) {
                telemetry_data["current_L2_A"] = p.current_A.value().L2.value();
            }
            if (p.current_A && p.current_A.value().L3) {
                telemetry_data["current_L3_A"] = p.current_A.value().L3.value();
            }
            if (p.current_A && p.current_A.value().DC) {
                telemetry_data["current_DC_A"] = p.current_A.value().DC.value();
            }

            if (p.frequency_Hz) {
                telemetry_data["frequency_L1_Hz"] = p.frequency_Hz.value().L1;
            }
            if (p.frequency_Hz && p.frequency_Hz.value().L2) {
                telemetry_data["frequency_L2_Hz"] = p.frequency_Hz.value().L2.value();
            }
            if (p.frequency_Hz && p.frequency_Hz.value().L3) {
                telemetry_data["frequency_L3_Hz"] = p.frequency_Hz.value().L3.value();
            }

            if (p.phase_seq_error) {
                telemetry_data["phase_seq_error"] = p.phase_seq_error.value();
            }

            // Publish as external telemetry data
            telemetry.publish("livedata", "power_meter", telemetry_data);
        }
    });

    //  start with a limit of 0 amps. We will get a budget from EnergyManager that is locally limited by hw
    //  caps.
    charger->setMaxCurrent(0.0F, date::utc_clock::now() + std::chrono::seconds(10));
    this->p_evse->publish_waiting_for_external_ready(config.external_ready_to_start_charging);
    if (!config.external_ready_to_start_charging) {
        // immediately ready, otherwise delay until we get the external signal
        this->ready_to_start_charging();
    }
}

void EvseManager::ready_to_start_charging() {
    charger->run();
    charger->enable(0);

    this->p_evse->publish_ready(true);
    EVLOG_info << fmt::format(fmt::emphasis::bold | fg(fmt::terminal_color::green),
                              "🌀🌀🌀 Ready to start charging 🌀🌀🌀");
}

types::powermeter::Powermeter EvseManager::get_latest_powermeter_data_billing() {
    std::scoped_lock lock(power_mutex);
    return latest_powermeter_data_billing;
}

types::evse_board_support::HardwareCapabilities EvseManager::get_hw_capabilities() {
    return hw_capabilities;
}

int32_t EvseManager::get_reservation_id() {
    std::lock_guard<std::mutex> lock(reservation_mutex);
    return reservation_id;
}

void EvseManager::switch_DC_mode() {
    charger->evseReplug();
    setup_fake_DC_mode();
}

void EvseManager::switch_AC_mode() {
    charger->evseReplug();
    setup_AC_mode();
}

// This sets up a fake DC mode that is just supposed to work until we get the SoC.
// It is only used for AC<>DC<>AC<>DC mode to get AC charging with SoC.
void EvseManager::setup_fake_DC_mode() {
    charger->setup(local_three_phases, config.has_ventilation, config.country_code, Charger::ChargeMode::DC,
                   hlc_enabled, config.ac_hlc_use_5percent, config.ac_enforce_hlc, false,
                   config.soft_over_current_tolerance_percent, config.soft_over_current_measurement_noise_A);

    types::iso15118_charger::EVSEID evseid = {config.evse_id, config.evse_id_din};

    // Set up energy transfer modes for HLC. For now we only support either DC or AC, not both at the same time.
    std::vector<types::iso15118_charger::EnergyTransferMode> transfer_modes;

    transfer_modes.push_back(types::iso15118_charger::EnergyTransferMode::DC_core);
    transfer_modes.push_back(types::iso15118_charger::EnergyTransferMode::DC_extended);
    transfer_modes.push_back(types::iso15118_charger::EnergyTransferMode::DC_combo_core);
    transfer_modes.push_back(types::iso15118_charger::EnergyTransferMode::DC_unique);

    types::iso15118_charger::SetupPhysicalValues setup_physical_values;

    setup_physical_values.dc_current_regulation_tolerance = powersupply_capabilities.current_regulation_tolerance_A;
    setup_physical_values.dc_peak_current_ripple = powersupply_capabilities.peak_current_ripple_A;

    types::iso15118_charger::DC_EVSEPresentVoltage_Current present_values;
    present_values.EVSEPresentVoltage = 400; // FIXME: set a correct values
    present_values.EVSEPresentCurrent = 0;

    r_hlc[0]->call_update_dc_present_values(present_values);

    types::iso15118_charger::DC_EVSEMaximumLimits evseMaxLimits;
    evseMaxLimits.EVSEMaximumCurrentLimit = 400;
    evseMaxLimits.EVSEMaximumPowerLimit = 200000;
    evseMaxLimits.EVSEMaximumVoltageLimit = 1000;

    setup_physical_values.dc_maximum_limits = evseMaxLimits;

    types::iso15118_charger::DC_EVSEMinimumLimits evseMinLimits;
    evseMinLimits.EVSEMinimumCurrentLimit = 0;
    evseMinLimits.EVSEMinimumVoltageLimit = 0;

    setup_physical_values.dc_minimum_limits = evseMinLimits;

    const auto sae_mode = types::iso15118_charger::SAE_J2847_Bidi_Mode::None;

    r_hlc[0]->call_setup(evseid, transfer_modes, sae_mode, config.session_logging, setup_physical_values);
}

void EvseManager::setup_AC_mode() {
    charger->setup(local_three_phases, config.has_ventilation, config.country_code, Charger::ChargeMode::AC,
                   hlc_enabled, config.ac_hlc_use_5percent, config.ac_enforce_hlc, true,
                   config.soft_over_current_tolerance_percent, config.soft_over_current_measurement_noise_A);

    types::iso15118_charger::EVSEID evseid = {config.evse_id, config.evse_id_din};

    // Set up energy transfer modes for HLC. For now we only support either DC or AC, not both at the same time.
    std::vector<types::iso15118_charger::EnergyTransferMode> transfer_modes;

    transfer_modes.push_back(types::iso15118_charger::EnergyTransferMode::AC_single_phase_core);

    if (config.three_phases) {
        transfer_modes.push_back(types::iso15118_charger::EnergyTransferMode::AC_three_phase_core);
    }

    types::iso15118_charger::SetupPhysicalValues setup_physical_values;

    const auto sae_mode = types::iso15118_charger::SAE_J2847_Bidi_Mode::None;

    if (get_hlc_enabled()) {
        r_hlc[0]->call_setup(evseid, transfer_modes, sae_mode, config.session_logging, setup_physical_values);
    }
}

void EvseManager::setup_v2h_mode() {
    types::iso15118_charger::DC_EVSEMaximumLimits evseMaxLimits;
    types::iso15118_charger::DC_EVSEMinimumLimits evseMinLimits;

    if (powersupply_capabilities.max_import_current_A.has_value() &&
        powersupply_capabilities.max_import_power_W.has_value() &&
        powersupply_capabilities.max_import_voltage_V.has_value()) {
        evseMaxLimits.EVSEMaximumCurrentLimit = -powersupply_capabilities.max_import_current_A.value();
        evseMaxLimits.EVSEMaximumPowerLimit = -powersupply_capabilities.max_import_power_W.value();
        evseMaxLimits.EVSEMaximumVoltageLimit = powersupply_capabilities.max_import_voltage_V.value();
        r_hlc[0]->call_update_dc_maximum_limits(evseMaxLimits);
        charger->inform_new_evse_max_hlc_limits(evseMaxLimits);
    } else {
        EVLOG_error << "No Import Current, Power or Voltage is available!!!";
        return;
    }

    if (powersupply_capabilities.min_import_current_A.has_value() &&
        powersupply_capabilities.min_import_voltage_V.has_value()) {
        evseMinLimits.EVSEMinimumCurrentLimit = -powersupply_capabilities.min_import_current_A.value();
        evseMinLimits.EVSEMinimumVoltageLimit = powersupply_capabilities.min_import_voltage_V.value();
        r_hlc[0]->call_update_dc_minimum_limits(evseMinLimits);
    } else {
        EVLOG_error << "No Import Current, Power or Voltage is available!!!";
        return;
    }

    const auto timestamp = Everest::Date::to_rfc3339(date::utc_clock::now());
    types::energy::ExternalLimits external_limits;
    types::energy::ScheduleReqEntry target_entry;
    target_entry.timestamp = timestamp;
    target_entry.limits_to_leaves.total_power_W = powersupply_capabilities.max_import_power_W.value();

    types::energy::ScheduleReqEntry zero_entry;
    zero_entry.timestamp = timestamp;
    zero_entry.limits_to_leaves.total_power_W = 0;

    external_limits.schedule_export.emplace(std::vector<types::energy::ScheduleReqEntry>(1, target_entry));
    external_limits.schedule_import.emplace(std::vector<types::energy::ScheduleReqEntry>(1, zero_entry));

    updateLocalEnergyLimit(external_limits);
}

bool EvseManager::updateLocalEnergyLimit(types::energy::ExternalLimits l) {

    // received empty limits, fall back to hardware limits
    if (!l.schedule_import.has_value() && !l.schedule_export.has_value()) {
        EVLOG_info << "External limits are empty, defaulting to hardware limits";
        if (config.charge_mode == "AC") {
            // by default we import energy
            updateLocalMaxCurrentLimit(hw_capabilities.max_current_A_import);
        } else {
            updateLocalMaxWattLimit(powersupply_capabilities.max_export_power_W);
        }
    } else {
        // apply external limits if they are lower
        local_energy_limits = l;
    }

    // wait for EnergyManager to assign optimized current on next opimizer run

    return true;
}

// Note: deprecated, use updateLocalEnergyLimit. Only kept for node red compat.
// This overwrites all other schedules set before.
bool EvseManager::updateLocalMaxWattLimit(float max_watt) {
    types::energy::ScheduleReqEntry e;
    e.timestamp = Everest::Date::to_rfc3339(date::utc_clock::now());
    if (max_watt >= 0) {
        e.limits_to_leaves.total_power_W = max_watt;
        local_energy_limits.schedule_import = std::vector<types::energy::ScheduleReqEntry>(1, e);
        e.limits_to_leaves.total_power_W = 0;
        local_energy_limits.schedule_export = std::vector<types::energy::ScheduleReqEntry>(1, e);
    } else {
        e.limits_to_leaves.total_power_W = -max_watt;
        local_energy_limits.schedule_export = std::vector<types::energy::ScheduleReqEntry>(1, e);
        e.limits_to_leaves.total_power_W = 0;
        local_energy_limits.schedule_import = std::vector<types::energy::ScheduleReqEntry>(1, e);
    }
    return true;
}

// Note: deprecated, use updateLocalEnergyLimit. Only kept for node red compat.
// This overwrites all other schedules set before.
bool EvseManager::updateLocalMaxCurrentLimit(float max_current) {
    if (config.charge_mode == "DC")
        return false;

    types::energy::ScheduleReqEntry e;
    e.timestamp = Everest::Date::to_rfc3339(date::utc_clock::now());

    if (max_current >= 0) {
        e.limits_to_leaves.ac_max_current_A = max_current;
        local_energy_limits.schedule_import = std::vector<types::energy::ScheduleReqEntry>(1, e);
        e.limits_to_leaves.ac_max_current_A = 0;
        local_energy_limits.schedule_export = std::vector<types::energy::ScheduleReqEntry>(1, e);
    } else {
        e.limits_to_leaves.ac_max_current_A = -max_current;
        local_energy_limits.schedule_export = std::vector<types::energy::ScheduleReqEntry>(1, e);
        e.limits_to_leaves.ac_max_current_A = 0;
        local_energy_limits.schedule_import = std::vector<types::energy::ScheduleReqEntry>(1, e);
    }

    return true;
}

bool EvseManager::reserve(int32_t id) {

    // is the evse Unavailable?
    if (charger->getCurrentState() == Charger::EvseState::Disabled) {
        return false;
    }

    // is the evse faulted?
    if (charger->errors_prevent_charging()) {
        return false;
    }

    // is the connector currently ready to accept a new car?
    if (charger->getCurrentState() != Charger::EvseState::Idle) {
        return false;
    }

    std::lock_guard<std::mutex> lock(reservation_mutex);

    if (!reserved) {
        reserved = true;
        reservation_id = id;

        // publish event to other modules
        types::evse_manager::SessionEvent se;
        se.event = types::evse_manager::SessionEventEnum::ReservationStart;

        signalReservationEvent(se);
        return true;
    }

    return false;
}

void EvseManager::cancel_reservation(bool signal_event) {

    std::lock_guard<std::mutex> lock(reservation_mutex);
    if (reserved) {
        reserved = false;
        reservation_id = 0;

        // publish event to other modules
        if (signal_event) {
            types::evse_manager::SessionEvent se;
            se.event = types::evse_manager::SessionEventEnum::ReservationEnd;
            signalReservationEvent(se);
        }
    }
}

bool EvseManager::is_reserved() {
    std::lock_guard<std::mutex> lock(reservation_mutex);
    return reserved;
}

bool EvseManager::getLocalThreePhases() {
    return local_three_phases;
}

bool EvseManager::get_hlc_enabled() {
    std::lock_guard<std::mutex> lock(hlc_mutex);
    return hlc_enabled;
}

bool EvseManager::get_hlc_waiting_for_auth_pnc() {
    std::lock_guard<std::mutex> lock(hlc_mutex);
    return hlc_waiting_for_auth_pnc;
}

void EvseManager::log_v2g_message(Object m) {
    std::string msg = m["V2G_Message_ID"];

    std::string xml = "";
    std::string json_str = "";
    if (m["V2G_Message_XML"].is_null() && m["V2G_Message_JSON"].is_string()) {
        json_str = m["V2G_Message_JSON"];
    } else if (m["V2G_Message_XML"].is_string()) {
        xml = m["V2G_Message_XML"];
    }

    // All messages from EVSE contain Req and all originating from Car contain Res
    if (msg.find("Res") == std::string::npos) {
        session_log.car(true, fmt::format("V2G {}", msg), xml, m["V2G_Message_EXI_Hex"], m["V2G_Message_EXI_Base64"],
                        json_str);
    } else {
        session_log.evse(true, fmt::format("V2G {}", msg), xml, m["V2G_Message_EXI_Hex"], m["V2G_Message_EXI_Base64"],
                         json_str);
    }
}

void EvseManager::charger_was_authorized() {

    std::scoped_lock lock(hlc_mutex);
    if (hlc_waiting_for_auth_pnc && charger->Authorized_PnC()) {
        r_hlc[0]->call_authorization_response(types::authorization::AuthorizationStatus::Accepted,
                                              types::authorization::CertificateStatus::Accepted);
        hlc_waiting_for_auth_eim = false;
        hlc_waiting_for_auth_pnc = false;
    }

    if (hlc_waiting_for_auth_eim && charger->Authorized_EIM()) {
        r_hlc[0]->call_authorization_response(types::authorization::AuthorizationStatus::Accepted,
                                              types::authorization::CertificateStatus::NoCertificateAvailable);
        hlc_waiting_for_auth_eim = false;
        hlc_waiting_for_auth_pnc = false;
    }
}

void EvseManager::cable_check() {

    if (r_imd.empty()) {
        // If no IMD is connected, we skip isolation checking.
        EVLOG_info << "No IMD: skippint cable check.";
        r_hlc[0]->call_update_isolation_status(types::iso15118_charger::IsolationStatus::No_IMD);
        r_hlc[0]->call_cable_check_finished(true);
        return;
    }
    // start cable check in a seperate thread.
    std::thread t([this]() {
        session_log.evse(true, "Start cable check...");
        bool ok = false;

        // normally contactors should be closed before entering cable check routine.
        // On some hardware implementation it may take some time until the confirmation arrives though,
        // so we wait with a timeout here until the contactors are confirmed to be closed.
        // Allow closing from HLC perspective, it will wait for CP state C in Charger IEC state machine as well.
        session_log.car(true, "DC HLC Close contactor (in CableCheck)");
        charger->set_hlc_allow_close_contactor(true);

        Timeout timeout;
        timeout.start(CABLECHECK_CONTACTORS_CLOSE_TIMEOUT);

        while (!timeout.reached()) {
            if (!contactor_open)
                break;
            std::this_thread::sleep_for(100ms);
        }

        // verify the relais are really switched on and set 500V output
        if (!contactor_open) {
            if (powersupply_DC_set(config.dc_isolation_voltage_V, 2)) {
                powersupply_DC_on();
                imd_start();

                // wait until the voltage has rised to the target value
                if (!wait_powersupply_DC_voltage_reached(config.dc_isolation_voltage_V)) {
                    EVLOG_info << "Voltage did not rise to 500V within timeout";
                    powersupply_DC_off();
                    fail_session();
                    ok = false;
                    imd_stop();
                } else {
                    // read out one new isolation resistance
                    isolation_measurement.clear();
                    types::isolation_monitor::IsolationMeasurement m;
                    if (!isolation_measurement.wait_for(m, 10s)) {
                        EVLOG_info << "Did not receive isolation measurement from IMD within 10 seconds.";
                        powersupply_DC_off();
                        ok = false;
                        fail_session();
                    } else {
                        // wait until the voltage is back to safe level
                        float minvoltage = (config.switch_to_minimum_voltage_after_cable_check
                                                ? powersupply_capabilities.min_export_voltage_V
                                                : config.dc_isolation_voltage_V);

                        // We do not want to shut down power supply
                        if (minvoltage < 60) {
                            minvoltage = 60;
                        }
                        powersupply_DC_set(minvoltage, 2);

                        if (!wait_powersupply_DC_below_voltage(minvoltage + 20)) {
                            EVLOG_info << "Voltage did not go back to minimal voltage within timeout.";
                            ok = false;
                            fail_session();
                        } else {
                            // verify it is within ranges. Warning level is <500 Ohm/V_max_output_rating, Fault
                            // is <100
                            const double min_resistance_ok = 500. * powersupply_capabilities.max_export_voltage_V;
                            const double min_resistance_warning = 100. * powersupply_capabilities.max_export_voltage_V;

                            if (m.resistance_F_Ohm < min_resistance_warning) {
                                session_log.evse(
                                    false, fmt::format("Isolation measurement FAULT R_F {}.", m.resistance_F_Ohm));
                                ok = true; // this just means that we are finished measuring, not that we are ok with
                                           // the result
                                r_hlc[0]->call_update_isolation_status(types::iso15118_charger::IsolationStatus::Fault);
                                imd_stop();
                                fail_session();
                            } else if (m.resistance_F_Ohm < min_resistance_ok) {
                                session_log.evse(
                                    false, fmt::format("Isolation measurement WARNING R_F {}.", m.resistance_F_Ohm));
                                ok = true;
                                r_hlc[0]->call_update_isolation_status(
                                    types::iso15118_charger::IsolationStatus::Warning);
                            } else {
                                session_log.evse(false,
                                                 fmt::format("Isolation measurement Ok R_F {}.", m.resistance_F_Ohm));
                                ok = true;
                                r_hlc[0]->call_update_isolation_status(types::iso15118_charger::IsolationStatus::Valid);
                            }
                        }
                    }
                }
            } else {
                EVLOG_error << fmt::format("CableCheck Thread: Could not set DC power supply voltage and current.");
                fail_session();
            }
        } else {
            EVLOG_error << fmt::format("CableCheck Thread: Contactors are still open after timeout, giving up.");
            fail_session();
        }

        if (config.hack_pause_imd_during_precharge)
            imd_stop();

        // Sleep before submitting result to spend more time in cable check. This is needed for some solar inverters
        // used as DC chargers for them to warm up.
        sleep(config.hack_sleep_in_cable_check);
        if (car_manufacturer == types::evse_manager::CarManufacturer::VolkswagenGroup) {
            sleep(config.hack_sleep_in_cable_check_volkswagen);
        }

        // submit result to HLC
        r_hlc[0]->call_cable_check_finished(ok);
    });
    // Detach thread and exit command handler right away
    t.detach();
}

void EvseManager::powersupply_DC_on() {
    if (!powersupply_dc_is_on) {
        session_log.evse(false, "DC power supply: switch ON called");
        r_powersupply_DC[0]->call_setMode(types::power_supply_DC::Mode::Export);
        powersupply_dc_is_on = true;
    }
}

// input voltage/current is what the evse/car would like to set.
// if it is more then what the energymanager gave us, we can limit it here.
bool EvseManager::powersupply_DC_set(double _voltage, double _current) {
    double voltage = _voltage;
    double current = _current;
    static bool last_is_actually_exporting_to_grid{false};

    // Some cars always request integer ampere values, so if we offer 14.34A they will request 14.0A.
    // On low power DC charging this makes quite a difference
    // this option will deliver the offered ampere value in those cases

    if (config.hack_fix_hlc_integer_current_requests) {
        auto hlc_limits = charger->get_evse_max_hlc_limits();
        if (hlc_limits.EVSEMaximumCurrentLimit - (int)current < 1.)
            current = hlc_limits.EVSEMaximumCurrentLimit;
    }

    if (config.sae_j2847_2_bpt_enabled) {
        current = std::abs(current);
    }

    if ((config.hack_allow_bpt_with_iso2 || config.sae_j2847_2_bpt_enabled) && current_demand_active &&
        is_actually_exporting_to_grid) {
        if (!last_is_actually_exporting_to_grid) {
            // switching from import from grid to export to grid
            session_log.evse(false, "DC power supply: switch ON in import mode");
            r_powersupply_DC[0]->call_setMode(types::power_supply_DC::Mode::Import);
        }
        last_is_actually_exporting_to_grid = is_actually_exporting_to_grid;
        // Hack: we are exporting to grid but are in ISO-2 mode
        // check limits of supply
        if (powersupply_capabilities.min_import_voltage_V.has_value() &&
            voltage >= powersupply_capabilities.min_import_voltage_V.value() &&
            voltage <= powersupply_capabilities.max_import_voltage_V.value()) {

            if (powersupply_capabilities.max_import_current_A.has_value() &&
                current > powersupply_capabilities.max_import_current_A.value())
                current = powersupply_capabilities.max_import_current_A.value();

            if (powersupply_capabilities.min_import_current_A.has_value() &&
                current < powersupply_capabilities.min_import_current_A.value())
                current = powersupply_capabilities.min_import_current_A.value();

            // Now it is within limits of DC power supply.
            // now also limit with the limits given by the energymanager.
            // FIXME: dont do this for now, see if the car reduces if we supply new limits.

            session_log.evse(false, fmt::format("BPT HACK: DC power supply set: {}V/{}A, requested was {}V/{}A.",
                                                voltage, current, _voltage, _current));

            // set the new limits for the DC output
            r_powersupply_DC[0]->call_setImportVoltageCurrent(voltage, current);
            return true;
        }
        EVLOG_critical << fmt::format("DC voltage/current out of limits requested: Voltage {} Current {}.", voltage,
                                      current);
        return false;

    } else {

        if ((config.hack_allow_bpt_with_iso2 || config.sae_j2847_2_bpt_enabled) && current_demand_active &&
            last_is_actually_exporting_to_grid) {
            // switching from export to grid to import from grid
            session_log.evse(false, "DC power supply: switch ON in export mode");
            r_powersupply_DC[0]->call_setMode(types::power_supply_DC::Mode::Export);
            last_is_actually_exporting_to_grid = is_actually_exporting_to_grid;
        }

        // check limits of supply
        if (voltage >= powersupply_capabilities.min_export_voltage_V &&
            voltage <= powersupply_capabilities.max_export_voltage_V) {

            if (current > powersupply_capabilities.max_export_current_A)
                current = powersupply_capabilities.max_export_current_A;

            if (current < powersupply_capabilities.min_export_current_A)
                current = powersupply_capabilities.min_export_current_A;

            // Now it is within limits of DC power supply.
            // now also limit with the limits given by the energymanager.
            // FIXME: dont do this for now, see if the car reduces if we supply new limits.

            session_log.evse(false, fmt::format("DC power supply set: {}V/{}A, requested was {}V/{}A.", voltage,
                                                current, _voltage, _current));

            // set the new limits for the DC output
            r_powersupply_DC[0]->call_setExportVoltageCurrent(voltage, current);
            return true;
        }
        EVLOG_critical << fmt::format("DC voltage/current out of limits requested: Voltage {} Current {}.", voltage,
                                      current);
        return false;
    }
}

void EvseManager::powersupply_DC_off() {
    if (powersupply_dc_is_on) {
        session_log.evse(false, "DC power supply OFF");
        r_powersupply_DC[0]->call_setMode(types::power_supply_DC::Mode::Off);
        powersupply_dc_is_on = false;
    }
}

bool EvseManager::wait_powersupply_DC_voltage_reached(double target_voltage) {
    // wait until the voltage has rised to the target value
    Timeout timeout;
    timeout.start(30s);
    bool voltage_ok = false;
    while (!timeout.reached()) {
        types::power_supply_DC::VoltageCurrent m;
        if (powersupply_measurement.wait_for(m, 2000ms)) {
            if (fabs(m.voltage_V - target_voltage) < 10) {
                voltage_ok = true;
                break;
            }
        } else {
            EVLOG_info << "Did not receive voltage measurement from power supply within 2 seconds.";
            powersupply_DC_off();
            break;
        }
    }
    return voltage_ok;
}

bool EvseManager::wait_powersupply_DC_below_voltage(double target_voltage) {
    // wait until the voltage is below the target voltage
    Timeout timeout;
    timeout.start(30s);
    bool voltage_ok = false;
    while (!timeout.reached()) {
        types::power_supply_DC::VoltageCurrent m;
        if (powersupply_measurement.wait_for(m, 2000ms)) {
            if (m.voltage_V < target_voltage) {
                voltage_ok = true;
                break;
            }
        } else {
            EVLOG_info << "Did not receive voltage measurement from power supply within 2 seconds.";
            powersupply_DC_off();
            break;
        }
    }
    return voltage_ok;
}

const std::vector<std::unique_ptr<powermeterIntf>>& EvseManager::r_powermeter_billing() {
    if (r_powermeter_car_side.size() > 0) {
        return r_powermeter_car_side;
    } else {
        return r_powermeter_grid_side;
    }
}

void EvseManager::imd_stop() {
    if (!r_imd.empty()) {
        r_imd[0]->call_stop();
    }
}

void EvseManager::imd_start() {
    if (!r_imd.empty()) {
        r_imd[0]->call_start();
    }
}

types::energy::ExternalLimits EvseManager::getLocalEnergyLimits() {
    return local_energy_limits;
}

void EvseManager::fail_session() {
    r_hlc[0]->call_send_error(types::iso15118_charger::EvseError::Error_EmergencyShutdown);
    if (config.charge_mode == "DC") {
        powersupply_DC_off();
    }
    charger->set_hlc_error(types::evse_manager::ErrorEnum::HLC);
}

types::evse_manager::EVInfo EvseManager::get_ev_info() {
    std::scoped_lock l(ev_info_mutex);
    return ev_info;
}

void EvseManager::apply_new_target_voltage_current() {
    if (latest_target_voltage > 0) {
        powersupply_DC_set(latest_target_voltage, latest_target_current);
    }
}

} // namespace module<|MERGE_RESOLUTION|>--- conflicted
+++ resolved
@@ -70,26 +70,6 @@
     if (config.charge_mode == "DC" && r_imd.empty()) {
         EVLOG_warning << "DC mode without isolation monitoring configured, please check your national regulations.";
     }
-    if (r_ac_rcd.size() > 0) {
-        r_ac_rcd[0]->subscribe_fault_ac([this] {
-            session_log.evse(true, "RCD: AC Fault");
-            // Inform charger
-            charger->set_rcd_error();
-            // Inform HLC
-            if (hlc_enabled) {
-                r_hlc[0]->call_send_error(types::iso15118_charger::EvseError::Error_RCD);
-            }
-        });
-        r_ac_rcd[0]->subscribe_fault_dc([this] {
-            session_log.evse(true, "RCD: DC Fault");
-            // Inform charger
-            charger->set_rcd_error();
-            // Inform HLC
-            if (hlc_enabled) {
-                r_hlc[0]->call_send_error(types::iso15118_charger::EvseError::Error_RCD);
-            }
-        });
-    }
 
     reserved = false;
     reservation_id = 0;
@@ -102,24 +82,18 @@
 }
 
 void EvseManager::ready() {
-<<<<<<< HEAD
-
-    bsp = std::unique_ptr<IECStateMachine>(new IECStateMachine(r_bsp));
-    charger = std::unique_ptr<Charger>(new Charger(bsp, r_powermeter_billing(), config.connector_type, config.evse_id));
-=======
     bsp = std::unique_ptr<IECStateMachine>(new IECStateMachine(r_bsp));
     error_handling =
         std::unique_ptr<ErrorHandling>(new ErrorHandling(r_bsp, r_hlc, r_connector_lock, r_ac_rcd, p_evse));
 
     hw_capabilities = r_bsp->call_get_hw_capabilities();
 
-    charger = std::unique_ptr<Charger>(new Charger(bsp, error_handling, hw_capabilities.connector_type));
+    charger = std::unique_ptr<Charger>(new Charger(bsp, error_handling, r_powermeter_billing(), hw_capabilities.connector_type, config.evse_id));
 
     if (r_connector_lock.size() > 0) {
         bsp->signal_lock.connect([this]() { r_connector_lock[0]->call_lock(); });
         bsp->signal_unlock.connect([this]() { r_connector_lock[0]->call_unlock(); });
     }
->>>>>>> 90b74fd3
 
     if (get_hlc_enabled()) {
 
@@ -615,31 +589,6 @@
                 }
             }
 
-<<<<<<< HEAD
-            if (event == CPEvent::MREC_17_EVSEContactorFault) {
-                session_log.evse(false, "Error Relais");
-                r_hlc[0]->call_send_error(types::iso15118_charger::EvseError::Error_Contactor);
-            }
-
-            if (event == CPEvent::PermanentFault || event == CPEvent::MREC_26_CutCable ||
-                event == CPEvent::MREC_25_BrokenLatch) {
-                session_log.evse(false, "Error Permanent Fault");
-                r_hlc[0]->call_send_error(types::iso15118_charger::EvseError::Error_Malfunction);
-            }
-
-            if (event == CPEvent::MREC_2_GroundFailure || event == CPEvent::MREC_4_OverCurrentFailure ||
-                event == CPEvent::MREC_5_OverVoltage || event == CPEvent::MREC_6_UnderVoltage ||
-                event == CPEvent::MREC_8_EmergencyStop || event == CPEvent::MREC_19_CableOverTempStop ||
-                event == CPEvent::MREC_10_InvalidVehicleMode || event == CPEvent::MREC_14_PilotFault ||
-                event == CPEvent::MREC_15_PowerLoss || event == CPEvent::MREC_17_EVSEContactorFault ||
-                event == CPEvent::MREC_19_CableOverTempStop || event == CPEvent::MREC_20_PartialInsertion ||
-                event == CPEvent::MREC_23_ProximityFault || event == CPEvent::MREC_24_ConnectorVoltageHigh) {
-                session_log.evse(false, "Fatal error, emergency stop: " + cpevent_to_string(event));
-                r_hlc[0]->call_send_error(types::iso15118_charger::EvseError::Error_EmergencyShutdown);
-            }
-
-=======
->>>>>>> 90b74fd3
             if (event == CPEvent::PowerOn) {
                 contactor_open = false;
                 r_hlc[0]->call_ac_contactor_closed(true);
@@ -705,12 +654,6 @@
     }
 
     if (slac_enabled) {
-<<<<<<< HEAD
-        // Reset once on startup and disable modem
-        r_slac[0]->call_reset(false);
-
-=======
->>>>>>> 90b74fd3
         r_slac[0]->subscribe_state([this](const std::string& s) {
             session_log.evse(true, fmt::format("SLAC {}", s));
             // Notify charger whether matching was started (or is done) or not
