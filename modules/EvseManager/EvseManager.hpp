// SPDX-License-Identifier: Apache-2.0
// Copyright Pionix GmbH and Contributors to EVerest
#ifndef EVSE_MANAGER_HPP
#define EVSE_MANAGER_HPP

//
// AUTO GENERATED - MARKED REGIONS WILL BE KEPT
// template version 2
//

#include "ld-ev.hpp"

// headers for provided interface implementations
#include <generated/interfaces/auth_token_provider/Implementation.hpp>
#include <generated/interfaces/energy/Implementation.hpp>
#include <generated/interfaces/evse_manager/Implementation.hpp>

// headers for required interface implementations
#include <generated/interfaces/ISO15118_charger/Interface.hpp>
#include <generated/interfaces/ac_rcd/Interface.hpp>
<<<<<<< HEAD
=======
#include <generated/interfaces/connector_lock/Interface.hpp>
>>>>>>> 90b74fd3
#include <generated/interfaces/evse_board_support/Interface.hpp>
#include <generated/interfaces/isolation_monitor/Interface.hpp>
#include <generated/interfaces/power_supply_DC/Interface.hpp>
#include <generated/interfaces/powermeter/Interface.hpp>
#include <generated/interfaces/slac/Interface.hpp>

// ev@4bf81b14-a215-475c-a1d3-0a484ae48918:v1
// insert your custom include headers here
#include <atomic>
#include <chrono>
#include <condition_variable>
#include <ctime>
#include <date/date.h>
#include <date/tz.h>
#include <future>
#include <iostream>
#include <optional>

#include "CarManufacturer.hpp"
#include "Charger.hpp"
#include "ErrorHandling.hpp"
#include "SessionLog.hpp"
#include "VarContainer.hpp"
// ev@4bf81b14-a215-475c-a1d3-0a484ae48918:v1

namespace module {

struct Conf {
    int connector_id;
    std::string evse_id;
    std::string evse_id_din;
    bool payment_enable_eim;
    bool payment_enable_contract;
    double ac_nominal_voltage;
    bool ev_receipt_required;
    bool session_logging;
    std::string session_logging_path;
    bool session_logging_xml;
    bool three_phases;
    bool has_ventilation;
    std::string country_code;
    double max_current_import_A;
    double max_current_export_A;
    std::string charge_mode;
    bool ac_hlc_enabled;
    bool ac_hlc_use_5percent;
    bool ac_enforce_hlc;
    bool ac_with_soc;
    int dc_isolation_voltage_V;
    bool dbg_hlc_auth_after_tstep;
    int hack_sleep_in_cable_check;
    int hack_sleep_in_cable_check_volkswagen;
    bool switch_to_minimum_voltage_after_cable_check;
    bool hack_skoda_enyaq;
    int hack_present_current_offset;
    bool hack_pause_imd_during_precharge;
    bool hack_allow_bpt_with_iso2;
    bool autocharge_use_slac_instead_of_hlc;
    std::string logfile_suffix;
    double soft_over_current_tolerance_percent;
    double soft_over_current_measurement_noise_A;
    bool hack_fix_hlc_integer_current_requests;
    bool disable_authentication;
    bool sae_j2847_2_bpt_enabled;
    std::string sae_j2847_2_bpt_mode;
    bool request_zero_power_in_idle;
    bool external_ready_to_start_charging;
};

class EvseManager : public Everest::ModuleBase {
public:
    EvseManager() = delete;
    EvseManager(const ModuleInfo& info, Everest::MqttProvider& mqtt_provider, Everest::TelemetryProvider& telemetry,
                std::unique_ptr<evse_managerImplBase> p_evse, std::unique_ptr<energyImplBase> p_energy_grid,
                std::unique_ptr<auth_token_providerImplBase> p_token_provider,
                std::unique_ptr<evse_board_supportIntf> r_bsp, std::vector<std::unique_ptr<ac_rcdIntf>> r_ac_rcd,
<<<<<<< HEAD
=======
                std::vector<std::unique_ptr<connector_lockIntf>> r_connector_lock,
>>>>>>> 90b74fd3
                std::vector<std::unique_ptr<powermeterIntf>> r_powermeter_grid_side,
                std::vector<std::unique_ptr<powermeterIntf>> r_powermeter_car_side,
                std::vector<std::unique_ptr<slacIntf>> r_slac, std::vector<std::unique_ptr<ISO15118_chargerIntf>> r_hlc,
                std::vector<std::unique_ptr<isolation_monitorIntf>> r_imd,
                std::vector<std::unique_ptr<power_supply_DCIntf>> r_powersupply_DC, Conf& config) :
        ModuleBase(info),
        mqtt(mqtt_provider),
        telemetry(telemetry),
        p_evse(std::move(p_evse)),
        p_energy_grid(std::move(p_energy_grid)),
        p_token_provider(std::move(p_token_provider)),
        r_bsp(std::move(r_bsp)),
        r_ac_rcd(std::move(r_ac_rcd)),
<<<<<<< HEAD
=======
        r_connector_lock(std::move(r_connector_lock)),
>>>>>>> 90b74fd3
        r_powermeter_grid_side(std::move(r_powermeter_grid_side)),
        r_powermeter_car_side(std::move(r_powermeter_car_side)),
        r_slac(std::move(r_slac)),
        r_hlc(std::move(r_hlc)),
        r_imd(std::move(r_imd)),
        r_powersupply_DC(std::move(r_powersupply_DC)),
        config(config){};

    Everest::MqttProvider& mqtt;
    Everest::TelemetryProvider& telemetry;
    const std::unique_ptr<evse_managerImplBase> p_evse;
    const std::unique_ptr<energyImplBase> p_energy_grid;
    const std::unique_ptr<auth_token_providerImplBase> p_token_provider;
    const std::unique_ptr<evse_board_supportIntf> r_bsp;
    const std::vector<std::unique_ptr<ac_rcdIntf>> r_ac_rcd;
<<<<<<< HEAD
=======
    const std::vector<std::unique_ptr<connector_lockIntf>> r_connector_lock;
>>>>>>> 90b74fd3
    const std::vector<std::unique_ptr<powermeterIntf>> r_powermeter_grid_side;
    const std::vector<std::unique_ptr<powermeterIntf>> r_powermeter_car_side;
    const std::vector<std::unique_ptr<slacIntf>> r_slac;
    const std::vector<std::unique_ptr<ISO15118_chargerIntf>> r_hlc;
    const std::vector<std::unique_ptr<isolation_monitorIntf>> r_imd;
    const std::vector<std::unique_ptr<power_supply_DCIntf>> r_powersupply_DC;
    const Conf& config;

    // ev@1fce4c5e-0ab8-41bb-90f7-14277703d2ac:v1
    // insert your public definitions here
    std::unique_ptr<Charger> charger;
    sigslot::signal<int> signalNrOfPhasesAvailable;
    types::powermeter::Powermeter get_latest_powermeter_data_billing();
    types::evse_board_support::HardwareCapabilities get_hw_capabilities();
    bool updateLocalMaxCurrentLimit(float max_current); // deprecated
    bool updateLocalMaxWattLimit(float max_watt);       // deprecated
    bool updateLocalEnergyLimit(types::energy::ExternalLimits l);
    types::energy::ExternalLimits getLocalEnergyLimits();
    bool getLocalThreePhases();

    void cancel_reservation(bool signal_event);
    bool is_reserved();
    bool reserve(int32_t id);
    int32_t get_reservation_id();

    bool get_hlc_enabled();
    bool get_hlc_waiting_for_auth_pnc();
    sigslot::signal<types::evse_manager::SessionEvent> signalReservationEvent;

    void charger_was_authorized();

    const std::vector<std::unique_ptr<powermeterIntf>>& r_powermeter_billing();
    types::power_supply_DC::Capabilities powersupply_capabilities;

    // FIXME: this will be removed with proper intergration of BPT on ISO-20
    // on DIN SPEC and -2 we claim a positive charging current on ISO protocol,
    // but the power supply switches to discharge if this flag is set.
    std::atomic_bool is_actually_exporting_to_grid{false};

    types::evse_manager::EVInfo get_ev_info();
    void apply_new_target_voltage_current();

    std::string selected_protocol = "Unknown";

    std::atomic_bool sae_bidi_active{false};

    void ready_to_start_charging();

    std::unique_ptr<IECStateMachine> bsp;
    // ev@1fce4c5e-0ab8-41bb-90f7-14277703d2ac:v1

protected:
    // ev@4714b2ab-a24f-4b95-ab81-36439e1478de:v1
    // insert your protected definitions here
    // ev@4714b2ab-a24f-4b95-ab81-36439e1478de:v1

private:
    friend class LdEverest;
    void init();
    void ready();

    // ev@211cfdbe-f69a-4cd6-a4ec-f8aaa3d1b6c8:v1
    // insert your private definitions here
    std::mutex power_mutex;
    types::powermeter::Powermeter latest_powermeter_data_billing;

    Everest::Thread energyThreadHandle;
    types::evse_board_support::HardwareCapabilities hw_capabilities;
    bool local_three_phases;
    types::energy::ExternalLimits local_energy_limits;
    const float EVSE_ABSOLUTE_MAX_CURRENT = 80.0;
    bool slac_enabled;

    std::atomic_bool contactor_open{true};

    std::mutex hlc_mutex;

    bool hlc_enabled;

    bool hlc_waiting_for_auth_eim;
    bool hlc_waiting_for_auth_pnc;

    VarContainer<types::isolation_monitor::IsolationMeasurement> isolation_measurement;
    VarContainer<types::power_supply_DC::VoltageCurrent> powersupply_measurement;

    double latest_target_voltage;
    double latest_target_current;

    types::authorization::ProvidedIdToken autocharge_token;

    void log_v2g_message(Object m);

    // Reservations
    bool reserved;
    int32_t reservation_id;
    std::mutex reservation_mutex;

    void setup_AC_mode();
    void setup_fake_DC_mode();

    // special funtion to switch mode while session is active
    void switch_AC_mode();
    void switch_DC_mode();

    // DC handlers
    void cable_check();

    void powersupply_DC_on();
    std::atomic_bool powersupply_dc_is_on{false};
    bool powersupply_DC_set(double voltage, double current);
    void powersupply_DC_off();
    bool wait_powersupply_DC_voltage_reached(double target_voltage);
    bool wait_powersupply_DC_below_voltage(double target_voltage);

    // EV information
    std::mutex ev_info_mutex;
    types::evse_manager::EVInfo ev_info;
    types::evse_manager::CarManufacturer car_manufacturer{types::evse_manager::CarManufacturer::Unknown};

    void imd_stop();
    void imd_start();
    Everest::Thread telemetryThreadHandle;

    void fail_session();

    // setup sae j2847/2 v2h mode
    void setup_v2h_mode();

    static constexpr auto CABLECHECK_CONTACTORS_CLOSE_TIMEOUT{std::chrono::seconds(5)};

    std::atomic_bool current_demand_active{false};

<<<<<<< HEAD
    std::unique_ptr<IECStateMachine> bsp;
=======
    std::unique_ptr<ErrorHandling> error_handling;
>>>>>>> 90b74fd3
    // ev@211cfdbe-f69a-4cd6-a4ec-f8aaa3d1b6c8:v1
};

// ev@087e516b-124c-48df-94fb-109508c7cda9:v1
// insert other definitions here
// ev@087e516b-124c-48df-94fb-109508c7cda9:v1

} // namespace module

#endif // EVSE_MANAGER_HPP<|MERGE_RESOLUTION|>--- conflicted
+++ resolved
@@ -18,10 +18,7 @@
 // headers for required interface implementations
 #include <generated/interfaces/ISO15118_charger/Interface.hpp>
 #include <generated/interfaces/ac_rcd/Interface.hpp>
-<<<<<<< HEAD
-=======
 #include <generated/interfaces/connector_lock/Interface.hpp>
->>>>>>> 90b74fd3
 #include <generated/interfaces/evse_board_support/Interface.hpp>
 #include <generated/interfaces/isolation_monitor/Interface.hpp>
 #include <generated/interfaces/power_supply_DC/Interface.hpp>
@@ -98,10 +95,7 @@
                 std::unique_ptr<evse_managerImplBase> p_evse, std::unique_ptr<energyImplBase> p_energy_grid,
                 std::unique_ptr<auth_token_providerImplBase> p_token_provider,
                 std::unique_ptr<evse_board_supportIntf> r_bsp, std::vector<std::unique_ptr<ac_rcdIntf>> r_ac_rcd,
-<<<<<<< HEAD
-=======
                 std::vector<std::unique_ptr<connector_lockIntf>> r_connector_lock,
->>>>>>> 90b74fd3
                 std::vector<std::unique_ptr<powermeterIntf>> r_powermeter_grid_side,
                 std::vector<std::unique_ptr<powermeterIntf>> r_powermeter_car_side,
                 std::vector<std::unique_ptr<slacIntf>> r_slac, std::vector<std::unique_ptr<ISO15118_chargerIntf>> r_hlc,
@@ -115,10 +109,7 @@
         p_token_provider(std::move(p_token_provider)),
         r_bsp(std::move(r_bsp)),
         r_ac_rcd(std::move(r_ac_rcd)),
-<<<<<<< HEAD
-=======
         r_connector_lock(std::move(r_connector_lock)),
->>>>>>> 90b74fd3
         r_powermeter_grid_side(std::move(r_powermeter_grid_side)),
         r_powermeter_car_side(std::move(r_powermeter_car_side)),
         r_slac(std::move(r_slac)),
@@ -134,10 +125,7 @@
     const std::unique_ptr<auth_token_providerImplBase> p_token_provider;
     const std::unique_ptr<evse_board_supportIntf> r_bsp;
     const std::vector<std::unique_ptr<ac_rcdIntf>> r_ac_rcd;
-<<<<<<< HEAD
-=======
     const std::vector<std::unique_ptr<connector_lockIntf>> r_connector_lock;
->>>>>>> 90b74fd3
     const std::vector<std::unique_ptr<powermeterIntf>> r_powermeter_grid_side;
     const std::vector<std::unique_ptr<powermeterIntf>> r_powermeter_car_side;
     const std::vector<std::unique_ptr<slacIntf>> r_slac;
@@ -270,11 +258,7 @@
 
     std::atomic_bool current_demand_active{false};
 
-<<<<<<< HEAD
-    std::unique_ptr<IECStateMachine> bsp;
-=======
     std::unique_ptr<ErrorHandling> error_handling;
->>>>>>> 90b74fd3
     // ev@211cfdbe-f69a-4cd6-a4ec-f8aaa3d1b6c8:v1
 };
 
