// SPDX-License-Identifier: Apache-2.0
// Copyright Pionix GmbH and Contributors to EVerest
#include "evse_managerImpl.hpp"
#include <generated/types/powermeter.hpp>
#include <utils/date.hpp>

#include <boost/uuid/random_generator.hpp>
#include <boost/uuid/uuid.hpp>
#include <boost/uuid/uuid_io.hpp>
#include <date/date.h>
#include <date/tz.h>
#include <utils/date.hpp>

#include <fmt/core.h>

#include "SessionLog.hpp"

namespace module {

namespace evse {

bool str_to_bool(const std::string& data) {
    if (data == "true") {
        return true;
    }
    return false;
}

void evse_managerImpl::init() {
    limits.nr_of_phases_available = 1;
    limits.max_current = 0.;

    // Interface to Node-RED debug UI

    mod->mqtt.subscribe(
        fmt::format("everest_external/nodered/{}/cmd/set_max_current", mod->config.connector_id),
        [&charger = mod->charger, this](std::string data) { mod->updateLocalMaxCurrentLimit(std::stof(data)); });

    mod->mqtt.subscribe(
        fmt::format("everest_external/nodered/{}/cmd/set_max_watt", mod->config.connector_id),
        [&charger = mod->charger, this](std::string data) { mod->updateLocalMaxWattLimit(std::stof(data)); });

    mod->mqtt.subscribe(fmt::format("everest_external/nodered/{}/cmd/enable", mod->config.connector_id),
                        [&charger = mod->charger](const std::string& data) { charger->enable(0); });

    mod->mqtt.subscribe(fmt::format("everest_external/nodered/{}/cmd/disable", mod->config.connector_id),
                        [&charger = mod->charger](const std::string& data) { charger->disable(0); });

    mod->mqtt.subscribe(fmt::format("everest_external/nodered/{}/cmd/faulted", mod->config.connector_id),
                        [&charger = mod->charger](const std::string& data) { charger->set_faulted(); });

    mod->mqtt.subscribe(
        fmt::format("everest_external/nodered/{}/cmd/switch_three_phases_while_charging", mod->config.connector_id),
        [&charger = mod->charger](const std::string& data) {
            charger->switchThreePhasesWhileCharging(str_to_bool(data));
        });

    mod->mqtt.subscribe(fmt::format("everest_external/nodered/{}/cmd/pause_charging", mod->config.connector_id),
                        [&charger = mod->charger](const std::string& data) { charger->pauseCharging(); });

    mod->mqtt.subscribe(fmt::format("everest_external/nodered/{}/cmd/resume_charging", mod->config.connector_id),
                        [&charger = mod->charger](const std::string& data) { charger->resumeCharging(); });

    mod->mqtt.subscribe(fmt::format("everest_external/nodered/{}/cmd/stop_transaction", mod->config.connector_id),
                        [this](const std::string& data) {
                            types::evse_manager::StopTransactionRequest request;
                            request.reason = types::evse_manager::StopTransactionReason::Local;
                            mod->charger->cancelTransaction(request);
                        });

    mod->mqtt.subscribe(fmt::format("everest_external/nodered/{}/cmd/emergency_stop", mod->config.connector_id),
                        [this](const std::string& data) {
                            if (mod->get_hlc_enabled()) {
                                mod->r_hlc[0]->call_send_error(
                                    types::iso15118_charger::EvseError::Error_EmergencyShutdown);
                            }
                            types::evse_manager::StopTransactionRequest request;
                            request.reason = types::evse_manager::StopTransactionReason::EmergencyStop;
                            mod->charger->cancelTransaction(request);
                        });

    // /Interface to Node-RED debug UI

    if (mod->r_powermeter_billing().size() > 0) {
        mod->r_powermeter_billing()[0]->subscribe_powermeter([this](const types::powermeter::Powermeter p) {
            // Republish data on proxy powermeter struct
            publish_powermeter(p);
        });
    }
}

void evse_managerImpl::set_session_uuid() {
    if (session_uuid.empty()) {
        session_uuid = generate_session_uuid();
    }
}

void evse_managerImpl::ready() {

    // publish evse id at least once
    publish_evse_id(mod->config.evse_id);

    mod->signalNrOfPhasesAvailable.connect([this](const int n) {
        if (n >= 1 && n <= 3) {
            limits.nr_of_phases_available = n;
            publish_limits(limits);
        }
    });

    mod->r_bsp->subscribe_telemetry([this](types::evse_board_support::Telemetry telemetry) {
        // external Nodered interface
        mod->mqtt.publish(fmt::format("everest_external/nodered/{}/state/temperature", mod->config.connector_id),
                          telemetry.evse_temperature_C);
        // /external Nodered interface
        publish_telemetry(telemetry);
    });

    // The module code generates the reservation events and we merely publish them here
    mod->signalReservationEvent.connect([this](types::evse_manager::SessionEvent j) {
        if (j.event == types::evse_manager::SessionEventEnum::ReservationStart) {
            set_session_uuid();
        }

        j.uuid = session_uuid;
        publish_session_event(j);
    });

    mod->charger->signalEvent.connect([this](const types::evse_manager::SessionEventEnum& e) {
        types::evse_manager::SessionEvent se;

        se.event = e;

        if (e == types::evse_manager::SessionEventEnum::SessionStarted) {
            this->mod->selected_protocol = "IEC61851-1";
            types::evse_manager::SessionStarted session_started;

            session_started.timestamp =
                date::format("%FT%TZ", std::chrono::time_point_cast<std::chrono::milliseconds>(date::utc_clock::now()));

            auto reason = mod->charger->getSessionStartedReason();

            if (mod->config.disable_authentication && reason == types::evse_manager::StartSessionReason::EVConnected) {
                // Free service, authorize immediately
                types::authorization::ProvidedIdToken provided_token;
                provided_token.authorization_type = types::authorization::AuthorizationType::RFID;
                provided_token.id_token = "FREESERVICE";
                provided_token.prevalidated = true;
                mod->charger->Authorize(true, provided_token);
                mod->charger_was_authorized();
            }

            session_started.reason = reason;

            set_session_uuid();

            session_started.logging_path = session_log.startSession(
                mod->config.logfile_suffix == "session_uuid" ? session_uuid : mod->config.logfile_suffix);

            session_log.evse(
                false, fmt::format("Session Started: {}", types::evse_manager::start_session_reason_to_string(reason)));

            mod->telemetry.publish("session", "events",
                                   {
                                       {"timestamp", Everest::Date::to_rfc3339(date::utc_clock::now())},
                                       {"type", "session_started"},
                                       {"session_id", session_uuid},
                                       {"reason", types::evse_manager::start_session_reason_to_string(reason)},
                                   });

            se.session_started = session_started;
        } else if (e == types::evse_manager::SessionEventEnum::SessionFinished) {
            types::evse_manager::SessionFinished session_finished;
            session_finished.timestamp = Everest::Date::to_rfc3339(date::utc_clock::now());
            session_log.evse(false, fmt::format("Session Finished"));
            session_log.stopSession();
            mod->telemetry.publish("session", "events",
                                   {{"timestamp", Everest::Date::to_rfc3339(date::utc_clock::now())},
                                    {"type", "session_finished"},
                                    {"session_id", session_uuid}});
            se.session_finished = session_finished;
        } else if (e == types::evse_manager::SessionEventEnum::TransactionStarted) {
            types::evse_manager::TransactionStarted transaction_started;
            transaction_started.timestamp =
                date::format("%FT%TZ", std::chrono::time_point_cast<std::chrono::milliseconds>(date::utc_clock::now()));

            transaction_started.meter_value = mod->get_latest_powermeter_data_billing();
            if (mod->is_reserved()) {
                transaction_started.reservation_id.emplace(mod->get_reservation_id());
                mod->cancel_reservation(false);
            }

            transaction_started.id_tag = mod->charger->getIdToken();

            double energy_import = transaction_started.meter_value.energy_Wh_import.total;

            session_log.evse(false, fmt::format("Transaction Started ({} kWh)", energy_import / 1000.));

            Everest::TelemetryMap telemetry_data = {
                {"timestamp", Everest::Date::to_rfc3339(date::utc_clock::now())},
                {"type", "transaction_started"},
                {"session_id", session_uuid},
                {"energy_counter_import_wh", transaction_started.meter_value.energy_Wh_import.total},
                {"id_tag", transaction_started.id_tag.id_token}};

            if (transaction_started.meter_value.energy_Wh_export.has_value()) {
                telemetry_data["energy_counter_export_wh"] =
                    transaction_started.meter_value.energy_Wh_export.value().total;
            }
            mod->telemetry.publish("session", "events", telemetry_data);

            se.transaction_started.emplace(transaction_started);
        } else if (e == types::evse_manager::SessionEventEnum::TransactionFinished) {
            this->mod->selected_protocol = "Unknown";
            types::evse_manager::TransactionFinished transaction_finished;

            transaction_finished.timestamp =
                date::format("%FT%TZ", std::chrono::time_point_cast<std::chrono::milliseconds>(date::utc_clock::now()));

            transaction_finished.meter_value = mod->get_latest_powermeter_data_billing();

            auto reason = mod->charger->getTransactionFinishedReason();
            const auto id_tag = mod->charger->getStopTransactionIdTag();

            transaction_finished.reason.emplace(reason);
            if (!id_tag.empty()) {
                transaction_finished.id_tag.emplace(id_tag);
            }

            double energy_import = transaction_finished.meter_value.energy_Wh_import.total;

            session_log.evse(false, fmt::format("Transaction Finished: {} ({} kWh)",
                                                types::evse_manager::stop_transaction_reason_to_string(reason),
                                                energy_import / 1000.));

            Everest::TelemetryMap telemetry_data = {
                {"timestamp", Everest::Date::to_rfc3339(date::utc_clock::now())},
                {"type", "transaction_finished"},
                {"session_id", session_uuid},
                {"energy_counter_import_wh", energy_import},
                {"reason", types::evse_manager::stop_transaction_reason_to_string(reason)}};

            if (transaction_finished.meter_value.energy_Wh_export.has_value()) {
                telemetry_data["energy_counter_export_wh"] =
                    transaction_finished.meter_value.energy_Wh_export.value().total;
            }

            transaction_finished.start_signed_meter_value = mod->charger->getOcmfStartData();
            transaction_finished.stop_signed_meter_value = mod->charger->getOcmfStopData();
            mod->telemetry.publish("session", "events", telemetry_data);

            se.transaction_finished.emplace(transaction_finished);
        } else if (e == types::evse_manager::SessionEventEnum::Error) {
            types::evse_manager::Error error;
            // FIXME this should report something useful instead!
            error.error_code = types::evse_manager::ErrorEnum::Other;
            se.error = error;
        } else if (e == types::evse_manager::SessionEventEnum::Enabled or
                   e == types::evse_manager::SessionEventEnum::Disabled) {
            if (connector_status_changed) {
                se.connector_id = 1;
            }
        }

        se.uuid = session_uuid;

        publish_session_event(se);
        if (e == types::evse_manager::SessionEventEnum::SessionFinished) {
            session_uuid = "";
            this->mod->selected_protocol = "Unknown";
        }

        publish_selected_protocol(this->mod->selected_protocol);
    });

    // Note: Deprecated. Only kept for Node red compatibility, will be removed in the future
    // Legacy external mqtt pubs
    mod->charger->signalMaxCurrent.connect([this](float c) {
        mod->mqtt.publish(fmt::format("everest_external/nodered/{}/state/max_current", mod->config.connector_id), c);

        limits.uuid = mod->info.id;
        limits.max_current = c;
        publish_limits(limits);
    });

    mod->charger->signalState.connect([this](Charger::EvseState s) {
        mod->mqtt.publish(fmt::format("everest_external/nodered/{}/state/state_string", mod->config.connector_id),
                          mod->charger->evseStateToString(s));
        mod->mqtt.publish(fmt::format("everest_external/nodered/{}/state/state", mod->config.connector_id),
                          static_cast<int>(s));
    });
    // /Deprecated
}

types::evse_manager::Evse evse_managerImpl::handle_get_evse() {
    types::evse_manager::Evse evse;
    evse.id = this->mod->config.connector_id;

    // EvseManager currently only supports a single connector with id: 1;
    std::vector<types::evse_manager::Connector> connectors;
    types::evse_manager::Connector connector;
    connector.id = 1;
    connectors.push_back(connector);
    return evse;
}

bool evse_managerImpl::handle_enable(int& connector_id) {
    connector_status_changed = connector_id != 0;
    return mod->charger->enable(connector_id);
};

void evse_managerImpl::handle_authorize_response(types::authorization::ProvidedIdToken& provided_token,
                                                 types::authorization::ValidationResult& validation_result) {
    const auto pnc = provided_token.authorization_type == types::authorization::AuthorizationType::PlugAndCharge;

    if (validation_result.authorization_status == types::authorization::AuthorizationStatus::Accepted) {

        if (this->mod->get_hlc_waiting_for_auth_pnc() && !pnc) {
            EVLOG_info
                << "EvseManager received Authorization other than PnC while waiting for PnC. This has no effect.";
            return;
        }

        this->mod->charger->Authorize(true, provided_token);
        mod->charger_was_authorized();
    }

    if (pnc) {
        this->mod->r_hlc[0]->call_authorization_response(
            validation_result.authorization_status,
            validation_result.certificate_status.value_or(types::authorization::CertificateStatus::Accepted));
    }
};

void evse_managerImpl::handle_withdraw_authorization() {
    this->mod->charger->DeAuthorize();
};

bool evse_managerImpl::handle_reserve(int& reservation_id) {
    return mod->reserve(reservation_id);
};

void evse_managerImpl::handle_cancel_reservation() {
    mod->cancel_reservation(true);
};

bool evse_managerImpl::handle_disable(int& connector_id) {
    connector_status_changed = connector_id != 0;
    return mod->charger->disable(connector_id);
};

void evse_managerImpl::handle_set_faulted() {
    mod->charger->set_faulted();
};

bool evse_managerImpl::handle_pause_charging() {
    return mod->charger->pauseCharging();
};

bool evse_managerImpl::handle_resume_charging() {
    return mod->charger->resumeCharging();
};

bool evse_managerImpl::handle_stop_transaction(types::evse_manager::StopTransactionRequest& request) {
    return mod->charger->cancelTransaction(request);
};

std::string evse_managerImpl::generate_session_uuid() {
    return boost::uuids::to_string(boost::uuids::random_generator()());
}

void evse_managerImpl::handle_set_external_limits(types::energy::ExternalLimits& value) {
    mod->updateLocalEnergyLimit(value);
}

types::evse_manager::SwitchThreePhasesWhileChargingResult
evse_managerImpl::handle_switch_three_phases_while_charging(bool& three_phases) {
    // FIXME implement more sophisticated error code return once feature is really implemented
    if (mod->charger->switchThreePhasesWhileCharging(three_phases)) {
        return types::evse_manager::SwitchThreePhasesWhileChargingResult::Success;
    } else {
        return types::evse_manager::SwitchThreePhasesWhileChargingResult::Error_NotSupported;
    }
};

void evse_managerImpl::handle_set_get_certificate_response(
    types::iso15118_charger::Response_Exi_Stream_Status& certificate_reponse) {
    mod->r_hlc[0]->call_certificate_response(certificate_reponse);
}

<<<<<<< HEAD
bool evse_managerImpl::handle_force_unlock(int& connector_id) {
    // FIXME IMPLEMENT ME
    return false;
=======
bool evse_managerImpl::handle_external_ready_to_start_charging() {
    if (mod->config.external_ready_to_start_charging) {
        EVLOG_info << "Received external ready to start charging command.";
        mod->ready_to_start_charging();
        return true;
    } else {
        EVLOG_warning
            << "Ignoring external ready to start charging command, this could be a configuration issue. Please check "
               "if 'external_ready_to_start_charging' is set to true if you want to use this feature.";
    }

    return false;
}

bool evse_managerImpl::handle_force_unlock(int& connector_id) {
    mod->bsp->connector_unlock();
    return true;
>>>>>>> 90b74fd3
};

} // namespace evse
} // namespace module<|MERGE_RESOLUTION|>--- conflicted
+++ resolved
@@ -387,11 +387,6 @@
     mod->r_hlc[0]->call_certificate_response(certificate_reponse);
 }
 
-<<<<<<< HEAD
-bool evse_managerImpl::handle_force_unlock(int& connector_id) {
-    // FIXME IMPLEMENT ME
-    return false;
-=======
 bool evse_managerImpl::handle_external_ready_to_start_charging() {
     if (mod->config.external_ready_to_start_charging) {
         EVLOG_info << "Received external ready to start charging command.";
@@ -409,7 +404,6 @@
 bool evse_managerImpl::handle_force_unlock(int& connector_id) {
     mod->bsp->connector_unlock();
     return true;
->>>>>>> 90b74fd3
 };
 
 } // namespace evse
