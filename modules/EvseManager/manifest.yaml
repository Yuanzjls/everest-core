--- conflicted
+++ resolved
@@ -212,13 +212,10 @@
     interface: ac_rcd
     min_connections: 0
     max_connections: 1
-<<<<<<< HEAD
-=======
   connector_lock:
     interface: connector_lock
     min_connections: 0
     max_connections: 1
->>>>>>> 90b74fd3
   powermeter_grid_side:
     interface: powermeter
     min_connections: 0
