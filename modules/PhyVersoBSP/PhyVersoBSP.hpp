// SPDX-License-Identifier: Apache-2.0
// Copyright Pionix GmbH and Contributors to EVerest
#ifndef PHY_VERSO_BSP_HPP
#define PHY_VERSO_BSP_HPP

//
// AUTO GENERATED - MARKED REGIONS WILL BE KEPT
// template version 2
//

#include "ld-ev.hpp"

// headers for provided interface implementations
#include <generated/interfaces/ac_rcd/Implementation.hpp>
#include <generated/interfaces/connector_lock/Implementation.hpp>
#include <generated/interfaces/evse_board_support/Implementation.hpp>
<<<<<<< HEAD
#include <generated/interfaces/temperature/Implementation.hpp>

=======
#include <generated/interfaces/generic_array/Implementation.hpp>
>>>>>>> 6811d0ce

// ev@4bf81b14-a215-475c-a1d3-0a484ae48918:v1
// insert your custom include headers here
#include "phyverso_mcu_comms/evSerial.h"
// ev@4bf81b14-a215-475c-a1d3-0a484ae48918:v1

namespace module {

struct Conf {
    std::string serial_port;
    int baud_rate;
    int reset_gpio;
    int caps_min_current_A;
};

class PhyVersoBSP : public Everest::ModuleBase {
public:
    PhyVersoBSP() = delete;
    PhyVersoBSP(const ModuleInfo& info, Everest::MqttProvider& mqtt_provider, Everest::TelemetryProvider& telemetry,
                std::unique_ptr<evse_board_supportImplBase> p_connector_1,
                std::unique_ptr<evse_board_supportImplBase> p_connector_2, std::unique_ptr<ac_rcdImplBase> p_rcd_1,
                std::unique_ptr<ac_rcdImplBase> p_rcd_2, std::unique_ptr<connector_lockImplBase> p_connector_lock_1,
<<<<<<< HEAD
                std::unique_ptr<connector_lockImplBase> p_connector_lock_2, 
                std::unique_ptr<temperatureImplBase> p_temperature, Conf& config) :
=======
                std::unique_ptr<connector_lockImplBase> p_connector_lock_2,
                std::unique_ptr<generic_arrayImplBase> p_system_specific_data_1,
                std::unique_ptr<generic_arrayImplBase> p_system_specific_data_2, Conf& config) :
>>>>>>> 6811d0ce
        ModuleBase(info),
        mqtt(mqtt_provider),
        telemetry(telemetry),
        p_connector_1(std::move(p_connector_1)),
        p_connector_2(std::move(p_connector_2)),
        p_rcd_1(std::move(p_rcd_1)),
        p_rcd_2(std::move(p_rcd_2)),
        p_connector_lock_1(std::move(p_connector_lock_1)),
        p_connector_lock_2(std::move(p_connector_lock_2)),
<<<<<<< HEAD
        p_temperature(std::move(p_temperature)),
=======
        p_system_specific_data_1(std::move(p_system_specific_data_1)),
        p_system_specific_data_2(std::move(p_system_specific_data_2)),
>>>>>>> 6811d0ce
        config(config){};

    Everest::MqttProvider& mqtt;
    Everest::TelemetryProvider& telemetry;
    const std::unique_ptr<evse_board_supportImplBase> p_connector_1;
    const std::unique_ptr<evse_board_supportImplBase> p_connector_2;
    const std::unique_ptr<ac_rcdImplBase> p_rcd_1;
    const std::unique_ptr<ac_rcdImplBase> p_rcd_2;
    const std::unique_ptr<connector_lockImplBase> p_connector_lock_1;
    const std::unique_ptr<connector_lockImplBase> p_connector_lock_2;
<<<<<<< HEAD
    const std::unique_ptr<temperatureImplBase> p_temperature;
    
=======
    const std::unique_ptr<generic_arrayImplBase> p_system_specific_data_1;
    const std::unique_ptr<generic_arrayImplBase> p_system_specific_data_2;
>>>>>>> 6811d0ce
    const Conf& config;

    // ev@1fce4c5e-0ab8-41bb-90f7-14277703d2ac:v1
    // insert your public definitions here
    evSerial serial;
    // ev@1fce4c5e-0ab8-41bb-90f7-14277703d2ac:v1

protected:
    // ev@4714b2ab-a24f-4b95-ab81-36439e1478de:v1
    // insert your protected definitions here
    // ev@4714b2ab-a24f-4b95-ab81-36439e1478de:v1

private:
    friend class LdEverest;
    void init();
    void ready();

    // ev@211cfdbe-f69a-4cd6-a4ec-f8aaa3d1b6c8:v1
    // insert your private definitions here
    // ev@211cfdbe-f69a-4cd6-a4ec-f8aaa3d1b6c8:v1
};

// ev@087e516b-124c-48df-94fb-109508c7cda9:v1
// insert other definitions here
// ev@087e516b-124c-48df-94fb-109508c7cda9:v1

} // namespace module

#endif // PHY_VERSO_BSP_HPP<|MERGE_RESOLUTION|>--- conflicted
+++ resolved
@@ -14,12 +14,9 @@
 #include <generated/interfaces/ac_rcd/Implementation.hpp>
 #include <generated/interfaces/connector_lock/Implementation.hpp>
 #include <generated/interfaces/evse_board_support/Implementation.hpp>
-<<<<<<< HEAD
 #include <generated/interfaces/temperature/Implementation.hpp>
 
-=======
 #include <generated/interfaces/generic_array/Implementation.hpp>
->>>>>>> 6811d0ce
 
 // ev@4bf81b14-a215-475c-a1d3-0a484ae48918:v1
 // insert your custom include headers here
@@ -42,14 +39,10 @@
                 std::unique_ptr<evse_board_supportImplBase> p_connector_1,
                 std::unique_ptr<evse_board_supportImplBase> p_connector_2, std::unique_ptr<ac_rcdImplBase> p_rcd_1,
                 std::unique_ptr<ac_rcdImplBase> p_rcd_2, std::unique_ptr<connector_lockImplBase> p_connector_lock_1,
-<<<<<<< HEAD
                 std::unique_ptr<connector_lockImplBase> p_connector_lock_2, 
-                std::unique_ptr<temperatureImplBase> p_temperature, Conf& config) :
-=======
-                std::unique_ptr<connector_lockImplBase> p_connector_lock_2,
+                std::unique_ptr<temperatureImplBase> p_temperature,
                 std::unique_ptr<generic_arrayImplBase> p_system_specific_data_1,
                 std::unique_ptr<generic_arrayImplBase> p_system_specific_data_2, Conf& config) :
->>>>>>> 6811d0ce
         ModuleBase(info),
         mqtt(mqtt_provider),
         telemetry(telemetry),
@@ -59,12 +52,9 @@
         p_rcd_2(std::move(p_rcd_2)),
         p_connector_lock_1(std::move(p_connector_lock_1)),
         p_connector_lock_2(std::move(p_connector_lock_2)),
-<<<<<<< HEAD
         p_temperature(std::move(p_temperature)),
-=======
         p_system_specific_data_1(std::move(p_system_specific_data_1)),
         p_system_specific_data_2(std::move(p_system_specific_data_2)),
->>>>>>> 6811d0ce
         config(config){};
 
     Everest::MqttProvider& mqtt;
@@ -75,13 +65,9 @@
     const std::unique_ptr<ac_rcdImplBase> p_rcd_2;
     const std::unique_ptr<connector_lockImplBase> p_connector_lock_1;
     const std::unique_ptr<connector_lockImplBase> p_connector_lock_2;
-<<<<<<< HEAD
     const std::unique_ptr<temperatureImplBase> p_temperature;
-    
-=======
     const std::unique_ptr<generic_arrayImplBase> p_system_specific_data_1;
     const std::unique_ptr<generic_arrayImplBase> p_system_specific_data_2;
->>>>>>> 6811d0ce
     const Conf& config;
 
     // ev@1fce4c5e-0ab8-41bb-90f7-14277703d2ac:v1
