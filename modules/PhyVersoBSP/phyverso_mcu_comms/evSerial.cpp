--- conflicted
+++ resolved
@@ -184,15 +184,10 @@
         signal_pp_state(msg_in.connector, msg_in.payload.pp_state);
         break;
 
-<<<<<<< HEAD
-        case McuToEverest_lock_state_tag:
-            signal_lock_state(msg_in.connector, msg_in.payload.lock_state);
-            break;
-        
-        case McuToEverest_temperature_tag:
-            signal_temperature(msg_in.payload.temperature);
-            break;
-=======
+    case McuToEverest_temperature_tag:
+        signal_temperature(msg_in.payload.temperature);
+        break;
+
     case McuToEverest_fan_state_tag:
         signal_fan_state(msg_in.payload.fan_state);
         break;
@@ -238,7 +233,6 @@
                 psensor_handlers.erase(iter);
                 return;
             }
->>>>>>> 6811d0ce
         }
         if (!iter->second.is_complete())
             return;
