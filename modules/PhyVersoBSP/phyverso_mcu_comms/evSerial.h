// SPDX-License-Identifier: Apache-2.0
// Copyright 2020 - 2021 Pionix GmbH and Contributors to EVerest
#ifndef YETI_SERIAL
#define YETI_SERIAL

#include "phyverso.pb.h"
#include <date/date.h>
#include <date/tz.h>
#include <sigslot/signal.hpp>
#include <stdexcept>
#include <stdint.h>
#include <termios.h>
#include <unordered_map>
#include <utility>
#include <utils/thread.hpp>
#include <vector>

/// @brief Struct to handle the OpaqueData chunks.
/// This class re-assembles the full data from the chunks.
struct OpaqueDataHandler {

    OpaqueDataHandler(const OpaqueData& chunk) :
        message_id{chunk.id}, chunks_total{chunk.chunks_total}, chunk_current{0} {

        data.reserve(chunks_total * NUM_ELEMENTS);
        insert(chunk);
    }

    /// @brief Insert the new chunk.
    /// @throw std::runtime_error, if the argument is not sound.
    void insert(const OpaqueData& chunk) {
        // Check the input criteria.
        if (chunk.id != message_id || chunk.chunks_total != chunks_total || chunk.chunk_current >= chunk.chunks_total)
            throw std::runtime_error("Invalid input");

        // Insert the missing segments.
        if (chunk.chunk_current < chunk_current)
            return;
        else if (chunk.chunk_current > chunk_current)
            throw std::runtime_error("Invalid input");

        ++chunk_current;
        data.insert(data.end(), std::begin(chunk.data), std::begin(chunk.data) + chunk.data_count);
    }

    /// @brief Returns true if we have gathered all message chunks.
    bool is_complete() const noexcept {
        return chunk_current == chunks_total;
    }

    /// @brief Returns the data. After this call the instance can be destroyed.
    /// @throw std::runtime_error, if the data is incomplete.
    std::vector<int32_t> get_data() {
        if (!is_complete())
            throw std::runtime_error("Incomplete data");
        std::vector<int32_t> out(std::move(data));
        data.clear();
        return out;
    }

private:
    static constexpr size_t NUM_ELEMENTS = sizeof(OpaqueData::data) / sizeof(&OpaqueData::data);

    /// @brief The message id - we use this to identify chunks of our data.
    const unsigned message_id;

    /// @brief The number of total chunks. This let us know when we're done.
    const unsigned chunks_total;

    /// @brief The expected chunk.
    int chunk_current;

    /// @brief The data.
    std::vector<int32_t> data;
};

class evSerial {

public:
    evSerial();
    ~evSerial();

    bool open_device(const char* device, int baud);

    void readThread();
    void run();

    bool reset(const int reset_pin);
    void firmware_update();
    void keep_alive();

    void set_pwm(int target_connector, uint32_t duty_cycle_e2);
    void allow_power_on(int target_connector, bool p);
    void lock(int target_connector, bool _lock);
    void unlock(int target_connector);

    sigslot::signal<KeepAlive> signal_keep_alive;
    sigslot::signal<int, CpState> signal_cp_state;
    sigslot::signal<int, bool> signal_relais_state;
    sigslot::signal<int, ErrorFlags> signal_error_flags;
    sigslot::signal<int, Telemetry> signal_telemetry;
    sigslot::signal<ResetReason> signal_spurious_reset;
    sigslot::signal<> signal_connection_timeout;
    sigslot::signal<int, PpState> signal_pp_state;
    sigslot::signal<FanState> signal_fan_state;
    sigslot::signal<int, LockState> signal_lock_state;
<<<<<<< HEAD
    sigslot::signal<Temperature> signal_temperature;
=======
    sigslot::signal<int, const std::vector<int32_t>&> signal_opaque_data;
>>>>>>> 6811d0ce

private:
    // Serial interface
    bool set_serial_attributes();
    int fd;
    int baud;

    // COBS de-/encoder
    void cobs_decode_reset();
    void handle_packet(uint8_t* buf, int len);
    bool handle_McuToEverest(const uint8_t* buf, const int len);
    bool handle_OpaqueData(const uint8_t* buf, const int len);
    void cobs_decode(uint8_t* buf, int len);
    void cobs_decode_byte(uint8_t byte);
    size_t cobs_encode(const void* data, size_t length, uint8_t* buffer);
    uint8_t msg[2048];
    uint8_t code;
    uint8_t block;
    uint8_t* decode;
    uint32_t crc32(uint8_t* buf, int len);

    // Read thread for serial port
    Everest::Thread read_thread_handle;
    Everest::Thread timeout_detection_thread_handle;

    bool link_write(EverestToMcu* m);
    std::atomic_bool reset_done_flag;
    std::atomic_bool forced_reset;
    /// @brief Maps the connectors to OpaqueDataHandlers.
    std::unordered_map<unsigned, OpaqueDataHandler> psensor_handlers;

    bool serial_timed_out();
    void timeout_detection_thread();
    std::chrono::time_point<date::utc_clock> last_keep_alive_lo_timestamp;
};

#endif<|MERGE_RESOLUTION|>--- conflicted
+++ resolved
@@ -104,11 +104,8 @@
     sigslot::signal<int, PpState> signal_pp_state;
     sigslot::signal<FanState> signal_fan_state;
     sigslot::signal<int, LockState> signal_lock_state;
-<<<<<<< HEAD
     sigslot::signal<Temperature> signal_temperature;
-=======
     sigslot::signal<int, const std::vector<int32_t>&> signal_opaque_data;
->>>>>>> 6811d0ce
 
 private:
     // Serial interface
