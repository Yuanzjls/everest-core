--- conflicted
+++ resolved
@@ -31,10 +31,7 @@
         "powermeter/powermeterImpl.cpp"
         "board_support/evse_board_supportImpl.cpp"
         "rcd/ac_rcdImpl.cpp"
-<<<<<<< HEAD
-=======
         "connector_lock/connector_lockImpl.cpp"
->>>>>>> 90b74fd3
 )
 
 # ev@c55432ab-152c-45a9-9d2e-7281d50c69c3:v1
