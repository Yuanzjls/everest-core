--- conflicted
+++ resolved
@@ -12,10 +12,7 @@
 
 // headers for provided interface implementations
 #include <generated/interfaces/ac_rcd/Implementation.hpp>
-<<<<<<< HEAD
-=======
 #include <generated/interfaces/connector_lock/Implementation.hpp>
->>>>>>> 90b74fd3
 #include <generated/interfaces/evse_board_support/Implementation.hpp>
 #include <generated/interfaces/powermeter/Implementation.hpp>
 
@@ -39,30 +36,20 @@
     YetiDriver(const ModuleInfo& info, Everest::TelemetryProvider& telemetry,
                std::unique_ptr<powermeterImplBase> p_powermeter,
                std::unique_ptr<evse_board_supportImplBase> p_board_support, std::unique_ptr<ac_rcdImplBase> p_rcd,
-<<<<<<< HEAD
-               Conf& config) :
-=======
                std::unique_ptr<connector_lockImplBase> p_connector_lock, Conf& config) :
->>>>>>> 90b74fd3
         ModuleBase(info),
         telemetry(telemetry),
         p_powermeter(std::move(p_powermeter)),
         p_board_support(std::move(p_board_support)),
         p_rcd(std::move(p_rcd)),
-<<<<<<< HEAD
-=======
         p_connector_lock(std::move(p_connector_lock)),
->>>>>>> 90b74fd3
         config(config){};
 
     Everest::TelemetryProvider& telemetry;
     const std::unique_ptr<powermeterImplBase> p_powermeter;
     const std::unique_ptr<evse_board_supportImplBase> p_board_support;
     const std::unique_ptr<ac_rcdImplBase> p_rcd;
-<<<<<<< HEAD
-=======
     const std::unique_ptr<connector_lockImplBase> p_connector_lock;
->>>>>>> 90b74fd3
     const Conf& config;
 
     // ev@1fce4c5e-0ab8-41bb-90f7-14277703d2ac:v1
