--- conflicted
+++ resolved
@@ -12,26 +12,13 @@
 const STATE_D = 4;
 const STATE_E = 5;
 const STATE_F = 6;
-<<<<<<< HEAD
-const STATE_DF = 7;
 
 const Event_PowerOn = 8;
 const Event_PowerOff = 9;
-const Event_Error_Relais = 10;
-const Event_Error_RCD = 11;
-const Event_Error_VentilationNotAvailable = 12;
-const Event_PermanentFault = 13;
-=======
-
-const Event_PowerOn = 8;
-const Event_PowerOff = 9;
->>>>>>> 90b74fd3
 
 var module_id;
 let global_info;
 
-<<<<<<< HEAD
-=======
 let active_errors = {
   DiodeFault: false,
   BrownOut: false,
@@ -70,13 +57,10 @@
   lock_VendorError: false,
 };
 
->>>>>>> 90b74fd3
 function publish_ac_nr_of_phases_available(mod, n) {
   mod.provides.board_support.publish.ac_nr_of_phases_available(n);
 }
 
-<<<<<<< HEAD
-=======
 function read_pp_ampacity(mod) {
   let pp_resistor = mod.simulation_data.pp_resistor;
   if (pp_resistor < 80.0 || pp_resistor > 2460) {
@@ -98,7 +82,6 @@
   return "None";
 }
 
->>>>>>> 90b74fd3
 boot_module(async ({
   setup, info, config, mqtt,
 }) => {
@@ -142,10 +125,6 @@
     mod.power_on_allowed = args.value.allow_power_on;
   });
 
-<<<<<<< HEAD
-  // setup.provides.board_support.register.force_unlock((mod, args) => /* lock/unlock not implemented */ true);
-=======
->>>>>>> 90b74fd3
   setup.provides.board_support.register.ac_switch_three_phases_while_charging((mod, args) => {
     mod.use_three_phases = args.value;
     mod.use_three_phases_confirmed = args.value;
@@ -477,12 +456,6 @@
       pwmOff(mod);
       break;
     case STATE_F:
-<<<<<<< HEAD
-      powerOff(mod);
-      break;
-    case STATE_DF:
-=======
->>>>>>> 90b74fd3
       powerOff(mod);
       break;
   }
@@ -493,11 +466,7 @@
 function check_error_rcd(mod) {
   if (mod.rcd_enabled && mod.simulation_data.rcd_current > 5.0) {
     if (!mod.rcd_error_reported) {
-<<<<<<< HEAD
-      mod.provides.rcd.publish.fault_dc();
-=======
       mod.provides.board_support.raise.ac_rcd_DC('Simulated fault event', 'High');
->>>>>>> 90b74fd3
       mod.rcd_error_reported = true;
     }
   } else {
@@ -526,19 +495,6 @@
       return 'PowerOn';
     case Event_PowerOff:
       return 'PowerOff';
-<<<<<<< HEAD
-    case STATE_DF:
-      return 'ErrorDF';
-    case Event_Error_Relais:
-      return 'ErrorRelais';
-    case Event_Error_RCD:
-      return 'ErrorRCD';
-    case Event_Error_VentilationNotAvailable:
-      return 'VentilationNotAvailable';
-    case Event_PermanentFault:
-      return 'PermanentFault';
-=======
->>>>>>> 90b74fd3
     default:
       evlog.error("Invalid event: " + event);
       return 'invalid';
@@ -1316,26 +1272,3 @@
   };
 }
 
-<<<<<<< HEAD
-function read_pp_ampacity(mod) {
-  let pp_resistor = mod.simulation_data.pp_resistor;
-  if (pp_resistor < 80.0 || pp_resistor > 2460) {
-    evlog.error(`PP resistor value "${pp_resistor}" Ohm seems to be outside the allowed range.`);
-    return "None"
-  }
-
-  // PP resistor value in spec, use a conservative interpretation of the resistance ranges
-  if (pp_resistor > 936.0 && pp_resistor <= 2460.0) {
-    return "A_13";
-  } else if (pp_resistor > 308.0 && pp_resistor <= 936.0) {
-    return "A_20";
-  } else if (pp_resistor > 140.0 && pp_resistor <= 308.0) {
-    return "A_32";
-  } else if (pp_resistor > 80.0 && pp_resistor <= 140.0) {
-    return "A_63";
-  }
-
-  return "None";
-}
-=======
->>>>>>> 90b74fd3
