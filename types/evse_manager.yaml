--- conflicted
+++ resolved
@@ -241,32 +241,6 @@
       - Other
       - BrownOut
       - EnergyManagement
-<<<<<<< HEAD
-      - MREC_1_ConnectorLockFailure
-      - MREC_2_GroundFailure
-      - MREC_3_HighTemperature
-      - MREC_4_OverCurrentFailure
-      - MREC_5_OverVoltage
-      - MREC_6_UnderVoltage
-      - MREC_8_EmergencyStop
-      - MREC_10_InvalidVehicleMode
-      - MREC_11_CableCheckFailure
-      - MREC_12_PreChargeFailure
-      - MREC_14_PilotFault
-      - MREC_15_PowerLoss
-      - MREC_16_EVContactorFault
-      - MREC_17_EVSEContactorFault
-      - MREC_18_CableOverTempDerate
-      - MREC_19_CableOverTempStop
-      - MREC_20_PartialInsertion
-      - MREC_21_CapacitanceFault
-      - MREC_22_ResistanceFault
-      - MREC_23_ProximityFault
-      - MREC_24_ConnectorVoltageHigh
-      - MREC_25_BrokenLatch
-      - MREC_26_CutCable
-=======
->>>>>>> 90b74fd3
   Error:
     description: >-
       Error object that contains information about the error and optional vendor error information
